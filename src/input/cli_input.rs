use super::*;
use crate::database::db_structs::GameType;

pub struct CliInput;

impl Input for CliInput {
    fn input_player() -> Vec<String> {

        let num_players: usize;
        
        loop {
            println!("enter number of players (2-6):");
            let mut input = String::new();
            io::stdin()
                .read_line(&mut input)
                .expect("failed to read line");
            match input.trim().parse::<usize>() {
                Ok(value) if (2..=6).contains(&value) =>  {
                    num_players = value;
                    break;
                }
                _ => println!("invalid input")
            }
        }   
        
        println!("\nenter names in playing order:");

        let mut players: Vec<String> = Vec::new();

        for i in 1..=num_players {

            let name = loop {
                println!("enter name for player {}: ", i);

                let mut input = String::new();
                io::stdin()
                    .read_line(&mut input)
                    .expect("failed to read line");
                let name = input
                    .trim()
                    .to_string();

                if !name.is_empty() {
                    break name;
                }
                println!("invalid input");
            };
            players.push(name);
        }

        println!("\nplayers:");
        for (index, player) in players.iter().enumerate() {
            println!("player {}: {}", index + 1, player);
        }

        players
    }

<<<<<<< HEAD
    fn input_variation() -> usize {
=======
    // this will return an enum of the game (based on number inputted)
    // to be changed to reflect changed game variations
    fn input_variation(&self) -> GameType {
>>>>>>> c9a330de
        loop {
            println!("\nselect a game:\n1 - five card draw\n2 - seven card draw\n3 - kansas city lowball");
            let mut input = String::new();
            io::stdin()
                .read_line(&mut input)
                .expect("failed to read line");

            match input.trim().parse::<usize>(){
                Ok(1) => return GameType::FiveCardDraw,
                Ok(2) => return GameType::SevenCardDraw,
                Ok(3) => return GameType::KansasCityLowball,
                _ => println!("invalid! enter 1, 2, or 3."),
            }
        }
    }

    fn input_action_options(possible_actions: Vec<ActionOption>) -> ActionOption {
        loop {
            println!("\nselect an action:");
            for (i, action) in possible_actions.iter().enumerate() {
                println!("{} - {:#?}", i, action);
            }
            let mut input = String::new();
            io::stdin()
                .read_line(&mut input)
                .expect("failed to read line");
            match input.trim().parse::<usize>() {
                Ok(index) if index < possible_actions.len() => return possible_actions[index],
                _ => println!("invalid input, please enter a number between 0 and {}:", possible_actions.len() - 1),
            }
        }
    }

    fn input_action_option(action_option: ActionOption, limit: u32) -> u32 {
        loop {
            println!("\n enter amount: ");
            let mut input = String::new();
            io::stdin()
                .read_line(&mut input)
                .expect("failed to read line");

            match input.trim().parse::<u32>() {
                Ok(amount) if (1..=limit).contains(&amount) => return amount, 
                _ => println!("invalid input. please enter a number between 1 and {}", limit),
            }
        }
        // for now, this will just return some number for 
        // corresponding action of action option since conversion 
        // from action <-> action option isn't implemented yet
    }
    
    fn request_raise_amount(limit: u32) -> u32 {
        loop {
            println!("\nEnter amount to raise by, limit is {limit}: ");
            let mut input = String::new();
            io::stdin()
                .read_line(&mut input)
                .expect("Failed to read line from user input");

            match input.trim().parse::<u32>() {
                Ok(amount) => {
                    if amount <= 0 {
                        println!("You must enter a positive and non-zero raise amount");
                    }
                    else if amount > limit {
                        println!("You must enter an amount that is at most {limit}");
                    }
                    else {
                        return amount;
                    }
                },
                _ => println!("You must enter a number")
            }
        }
    }
    
    fn request_replace_cards(cards: Vec<&Card>) -> Vec<&Card> {
        let mut selected_cards = Vec::new();
        for card in cards.iter() {
            selected_cards.push((false, *card));
        }
        loop {
            println!("\nHere are your {} cards:", selected_cards.len());
            for (card_index, (is_selected, card)) in selected_cards.iter().enumerate() {
                let selected_marker = match is_selected {
                    true => "[x]",
                    false => "[ ]",
                };
                println!("-> {selected_marker} {card_index}: {card} <-");
            }

            println!("Selected cards (which will be replaced) are marked with [x]");
            println!("Select a card to be replaced, or");
            println!("x: finish");

            let mut input = String::new();
            io::stdin()
                .read_line(&mut input)
                .expect("Failed to read line from user input");

            match input.trim() {
                "x" => break,
                _ => {
                    match input.trim().parse::<u32>() {
                        Ok(value) => {
                            if value >= selected_cards.len().try_into().unwrap() {
                                println!("Invalid selection\nYou must select one of your cards");
                            }
                            else {
                                // toggle selection
                                selected_cards[value as usize].0 = !selected_cards[value as usize].0;
                            }
                        },
                        Err(_) => println!("Invalid selection"),
                    }
                }
            }
        }

        return selected_cards.iter()
            .filter(|(is_selected, _)| *is_selected)
            .map(|(_, card)| *card)
            .collect();
    }
    
    fn display_cards(cards: Vec<&Card>) {
        println!("\nHere are your {} cards:", cards.len());
        for card in cards {
            println!("-> {card} <-");
        }
    }
    
    fn display_current_player_index(player_index: u32) {
        println!("\nIt is now player {player_index}'s turn");
    }
}<|MERGE_RESOLUTION|>--- conflicted
+++ resolved
@@ -56,13 +56,9 @@
         players
     }
 
-<<<<<<< HEAD
-    fn input_variation() -> usize {
-=======
     // this will return an enum of the game (based on number inputted)
     // to be changed to reflect changed game variations
-    fn input_variation(&self) -> GameType {
->>>>>>> c9a330de
+    fn input_variation() -> GameType {
         loop {
             println!("\nselect a game:\n1 - five card draw\n2 - seven card draw\n3 - kansas city lowball");
             let mut input = String::new();
