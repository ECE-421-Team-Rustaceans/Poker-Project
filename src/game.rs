--- conflicted
+++ resolved
@@ -1,32 +1,7 @@
 use uuid::Uuid;
 use std::vec::Vec;
-<<<<<<< HEAD
+use crate::{player::Player, rules::Rules};
 
-
-/// trait containing necessary methods for each set of poker Rules
-pub trait Rules {
-    /// the play_round method takes care of all of the logic required the entire game, for a given variant of poker
-    fn play_round(&self, players: Vec<&Player>);
-}
-
-pub struct Player {
-    pub account_id: Uuid,
-    pub balance: usize,
-}
-
-
-impl Clone for Player {
-    fn clone(&self) -> Player {
-        Player {
-            account_id: self.account_id,
-            balance: self.balance,
-        }
-    }
-}
-
-=======
-use crate::{player::Player, rules::Rules};
->>>>>>> 8ab809e0
 
 pub struct Game {
     players: Vec<Player>,
