--- conflicted
+++ resolved
@@ -1,8 +1,5 @@
-<<<<<<< HEAD
 use std::io;
 
-=======
->>>>>>> bcb23680
 mod card;
 mod deck;
 use deck::Deck;
@@ -15,7 +12,6 @@
 
 
 fn main() {
-<<<<<<< HEAD
     // let mut deck = Deck::new();
     // println!("{deck:#?}");
     // let card = deck.deal().unwrap();
@@ -79,26 +75,8 @@
         .parse()
         .expect("not an integer");
 
-    // not really sure how to get game play from game variant from here, i assume it uses a match
+    // enter either name or username to look at stats
+    // convert integer game option to game to send to game, or have game handle it
+    // something like Game::play_game(players, game)
 
-=======
-    let mut deck = Deck::new();
-    println!("{deck:#?}");
-    let card = deck.deal().unwrap();
-    println!("{card:#?}");
-    println!("card rank: {:?}", card.rank());
-    println!("card suit: {:?}", card.suit());
-    println!("card is number: {:?}", card.is_number());
-    println!("card is face: {:?}", card.is_face());
-    println!("card is black {:?}", card.is_black());
-    println!("card is red {:?}", card.is_red());
-    deck.return_card(card);
-    println!("{deck:#?}");
-    // let test = FiveCardDraw {};
-    // test.play_round();
-    // let test = SevenCardDraw {};
-    // test.play_round();
-    // let test = KansasCityLowball {};
-    // test.play_round();
->>>>>>> bcb23680
 }