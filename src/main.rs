mod card;
mod deck;
use deck::Deck;
mod rules;
<<<<<<< HEAD
mod handRank;
use rules::{kansas_city_lowball::KansasCityLowball, seven_card_draw::SevenCardDraw, five_card_draw::FiveCardDraw, Rules};
=======
mod pot;
mod database;
mod game;
mod player;

>>>>>>> 06296c5d

fn main() {
    let mut deck = Deck::new();
    println!("{deck:#?}");
    let card = deck.deal().unwrap();
    println!("{card:#?}");
    println!("card rank: {:?}", card.rank());
    println!("card suit: {:?}", card.suit());
    println!("card is number: {:?}", card.is_number());
    println!("card is face: {:?}", card.is_face());
    println!("card is black {:?}", card.is_black());
    println!("card is red {:?}", card.is_red());
    deck.return_card(card);
    println!("{deck:#?}");
    // let test = FiveCardDraw {};
    // test.play_round();
    // let test = SevenCardDraw {};
    // test.play_round();
    // let test = KansasCityLowball {};
    // test.play_round();
}<|MERGE_RESOLUTION|>--- conflicted
+++ resolved
@@ -2,16 +2,12 @@
 mod deck;
 use deck::Deck;
 mod rules;
-<<<<<<< HEAD
 mod handRank;
-use rules::{kansas_city_lowball::KansasCityLowball, seven_card_draw::SevenCardDraw, five_card_draw::FiveCardDraw, Rules};
-=======
 mod pot;
 mod database;
 mod game;
 mod player;
 
->>>>>>> 06296c5d
 
 fn main() {
     let mut deck = Deck::new();
