<<<<<<< HEAD
use std::io;

=======
>>>>>>> 846b6950
mod card;
mod deck;
use deck::Deck;
mod rules;
mod handRank;
mod pot;
mod database;
mod game;
mod player;


fn main() {
<<<<<<< HEAD
    // let mut deck = Deck::new();
    // println!("{deck:#?}");
    // let card = deck.deal().unwrap();
    // println!("{card:#?}");
    // println!("card rank: {:?}", card.rank());
    // println!("card suit: {:?}", card.suit());
    // println!("card is number: {:?}", card.is_number());
    // println!("card is face: {:?}", card.is_face());
    // println!("card is black {:?}", card.is_black());
    // println!("card is red {:?}", card.is_red());
    // deck.return_card(card);
    // println!("{deck:#?}");
    // let test = FiveCardDraw {};
    // test.play_game();
    // let test = SevenCardDraw {};
    // test.play_game();
    // let test = KansasCityLowball {};
    // test.play_game();

    println!("poker time");

    // TODO: implement error checking for out of bounds entries
    println!("enter number of players (2-10):");
    let mut input = String::new();
    io::stdin()
        .read_line(&mut input)
        .expect("failed to read line");
    let num_players: usize = input
        .trim()
        .parse()
        .expect("not an integer");

    println!("\nenter names in playing order:");

    let mut players: Vec<String> = Vec::new();

    for i in 1..=num_players {
        let mut input = String::new();
        println!("enter name for player {}: ", i);
        io::stdin()
            .read_line(&mut input)
            .expect("failed to read line");
        let name = input
            .trim()
            .to_string();
        players.push(name);
    }

    println!("\nplayers:");
    for (index, player) in players.iter().enumerate() {
        println!("player {}: {}", index + 1, player);
    }

    println!("\nselect a game:\n1 - five card draw\n2 - seven card draw\n3 - kansas city lowball");
    let mut input = String::new();
    io::stdin()
        .read_line(&mut input)
        .expect("failed to read line");
    let game: u32 = input
        .trim()
        .parse()
        .expect("not an integer");

    // not really sure how to get game play from game variant from here, i assume it uses a match

=======
    let mut deck = Deck::new();
    println!("{deck:#?}");
    let card = deck.deal().unwrap();
    println!("{card:#?}");
    println!("card rank: {:?}", card.rank());
    println!("card suit: {:?}", card.suit());
    println!("card is number: {:?}", card.is_number());
    println!("card is face: {:?}", card.is_face());
    println!("card is black {:?}", card.is_black());
    println!("card is red {:?}", card.is_red());
    deck.return_card(card);
    println!("{deck:#?}");
    // let test = FiveCardDraw {};
    // test.play_round();
    // let test = SevenCardDraw {};
    // test.play_round();
    // let test = KansasCityLowball {};
    // test.play_round();
>>>>>>> 846b6950
}<|MERGE_RESOLUTION|>--- conflicted
+++ resolved
@@ -1,8 +1,5 @@
-<<<<<<< HEAD
 use std::io;
 
-=======
->>>>>>> 846b6950
 mod card;
 mod deck;
 use deck::Deck;
@@ -15,7 +12,6 @@
 
 
 fn main() {
-<<<<<<< HEAD
     // let mut deck = Deck::new();
     // println!("{deck:#?}");
     // let card = deck.deal().unwrap();
@@ -81,24 +77,4 @@
 
     // not really sure how to get game play from game variant from here, i assume it uses a match
 
-=======
-    let mut deck = Deck::new();
-    println!("{deck:#?}");
-    let card = deck.deal().unwrap();
-    println!("{card:#?}");
-    println!("card rank: {:?}", card.rank());
-    println!("card suit: {:?}", card.suit());
-    println!("card is number: {:?}", card.is_number());
-    println!("card is face: {:?}", card.is_face());
-    println!("card is black {:?}", card.is_black());
-    println!("card is red {:?}", card.is_red());
-    deck.return_card(card);
-    println!("{deck:#?}");
-    // let test = FiveCardDraw {};
-    // test.play_round();
-    // let test = SevenCardDraw {};
-    // test.play_round();
-    // let test = KansasCityLowball {};
-    // test.play_round();
->>>>>>> 846b6950
 }