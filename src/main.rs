--- conflicted
+++ resolved
@@ -1,25 +1,4 @@
-<<<<<<< HEAD
-mod card;
-mod deck;
-mod rules;
-mod input;
-mod hand_rank;
-mod pot;
-mod database;
-mod game;
-mod player;
-mod action;
-mod action_option;
-mod game_type;
-mod server;
-mod lobby;
-use database::db_handler::DbHandler;
-use game::Game;
-use input::cli_input::CliInput;
-use player::Player;
-use rules::five_card_draw::FiveCardDraw;
-
-use uuid::Uuid;
+use poker_project_rustaceans::server;
 
 #[tokio::main]
 async fn main() {
@@ -34,11 +13,5 @@
     // game.add_player(player1).unwrap();
     // game.add_player(player2).unwrap();
     // game.play_game().await;
-=======
-use poker_project_rustaceans::server;
-
-#[tokio::main]
-async fn main() {
->>>>>>> 7407be05
     server::run_server().await;
 }