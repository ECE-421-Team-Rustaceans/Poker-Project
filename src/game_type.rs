--- conflicted
+++ resolved
@@ -8,11 +8,6 @@
 #[derive(Serialize, Deserialize, Debug, Clone)]
 pub enum GameType {
     FiveCardDraw,
-<<<<<<< HEAD
-    SevenCardDraw,
+    SevenCardStud,
     TexasHoldem,
-=======
-    SevenCardStud,
-    KansasCityLowball,
->>>>>>> 2c51d771
 }