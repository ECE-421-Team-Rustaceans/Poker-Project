use crate::player::Player;

/// trait containing necessary methods for each set of poker Rules
pub trait Rules {
    /// the play_round method takes care of all of the logic required the entire game, for a given variant of poker
<<<<<<< HEAD
    fn play_round(&mut self);
=======
    fn play_round(&self, players: Vec<&Player>);
>>>>>>> 846b6950
}

pub mod five_card_draw;
pub mod seven_card_draw;
pub mod kansas_city_lowball;<|MERGE_RESOLUTION|>--- conflicted
+++ resolved
@@ -3,11 +3,7 @@
 /// trait containing necessary methods for each set of poker Rules
 pub trait Rules {
     /// the play_round method takes care of all of the logic required the entire game, for a given variant of poker
-<<<<<<< HEAD
-    fn play_round(&mut self);
-=======
-    fn play_round(&self, players: Vec<&Player>);
->>>>>>> 846b6950
+    fn play_round(&mut self, players: Vec<&Player>);
 }
 
 pub mod five_card_draw;
