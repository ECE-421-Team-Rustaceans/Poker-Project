use uuid::Uuid;
use serde::{Deserialize, Serialize};

use crate::card::Card;

#[derive(Debug, Deserialize, Serialize)]
<<<<<<< HEAD
=======
/// the Player struct stores information about a poker player,
/// such as account ID, name, current balance, and cards
>>>>>>> 7407be05
pub struct Player {
    account_id: Uuid,
    name: String,
    balance: usize,
    cards: Vec<Card>
}

impl Player {
    /// create a new player
    pub fn new(account_id: Uuid, name: String, balance: usize) -> Player {
        let cards: Vec<Card> = Vec::new();
        return Player {
            account_id,
            name,
            balance,
            cards
        };
    }

    // get the player's current wallet balance
    pub fn balance(&self) -> usize {
        return self.balance;
    }

    /// Removes the amount from the Player's wallet.
    /// Returns Ok(amount remaining in wallet) on success,
    /// but if the Player does not have enough funds to make the bet,
    /// Returns Err() and does not remove funds.
    pub fn bet(&mut self, amount: usize) -> Result<usize, &'static str> {
        if self.balance >= amount {
            self.balance = self.balance - amount;
            return Ok(self.balance);
        }
        else {
            return Err("Player does not have enough money remaining to make this bet");
        }
    }

    /// Adds the amount to the PLayer's wallet, which occurs when they win a pot
    pub fn win(&mut self, amount: usize) {
        self.balance += amount;
    }

    /// get the player's account ID
    pub fn account_id(&self) -> Uuid {
        return self.account_id;
    }

    /// get the player's name
    pub fn name(&self) -> &str {
        return &self.name;
    }

    /// the player obtains this card
    pub fn obtain_card(&mut self, card: Card) {
        self.cards.push(card);
    }

    /// the player returns all of their cards
    pub fn return_cards(&mut self) -> Vec<Card> {
        let mut cards: Vec<Card> = Vec::new();
        for _ in 0..self.cards.len() {
            cards.push(self.cards.pop().expect( "Failed to return a card from the player"));
        }
        assert!(self.cards.len() == 0);
        return cards;
    }

    /// take a peek at the player's cards without returning them
    pub fn peek_at_cards(&self) -> Vec<&Card> {
        return self.cards.iter().collect();
    }
}

impl PartialEq for Player {
    fn eq(&self, other: &Self) -> bool {
        return self.account_id == other.account_id;
    }
}

impl Clone for Player {
    fn clone(&self) -> Self {
        Self { account_id: self.account_id.clone(), name: self.name.clone(), balance: self.balance.clone(), cards: self.cards.clone() }
    }
}<|MERGE_RESOLUTION|>--- conflicted
+++ resolved
@@ -4,11 +4,8 @@
 use crate::card::Card;
 
 #[derive(Debug, Deserialize, Serialize)]
-<<<<<<< HEAD
-=======
 /// the Player struct stores information about a poker player,
 /// such as account ID, name, current balance, and cards
->>>>>>> 7407be05
 pub struct Player {
     account_id: Uuid,
     name: String,
