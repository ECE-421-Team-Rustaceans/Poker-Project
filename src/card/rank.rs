<<<<<<< HEAD
=======
use serde::{ Serialize, Deserialize };

use std::cmp::Ordering;

>>>>>>> ed267438
use strum_macros::EnumIter;

#[derive(Debug, EnumIter, Serialize, Deserialize)]
/// Rank class, representing the rank of a Card (the number / face)
pub enum Rank {
    Two,
    Three,
    Four,
    Five,
    Six,
    Seven,
    Eight,
    Nine,
    Ten,
    Jack,
    Queen,
    King,
    Ace
}

impl Rank {
    /// true if Rank is a number (not including Ace)
    pub fn is_number(&self) -> bool {
        let numbers = vec![
            Rank::Ace,
            Rank::Two,
            Rank::Three,
            Rank::Four,
            Rank::Five,
            Rank::Six,
            Rank::Seven,
            Rank::Eight,
            Rank::Nine,
            Rank::Ten
        ];
        return numbers.contains(self);
    }

    /// true if Rank is a face (Jack, Queen or King)
    pub fn is_face(&self) -> bool {
        let faces = vec![
            Rank::Jack,
            Rank::Queen,
            Rank::King
        ];
        return faces.contains(self);
    }

    // convert ranks to numbers for easy comparing
    pub fn to_u8(&self) -> u8 {
        match self {
            Rank::Two => 2,
            Rank::Three => 3,
            Rank::Four => 4,
            Rank::Five => 5,
            Rank::Six => 6,
            Rank::Seven => 7,
            Rank::Eight => 8,
            Rank::Nine => 9,
            Rank::Ten => 10,
            Rank::Jack => 11,
            Rank::Queen => 12,
            Rank::King => 13,
            Rank::Ace => 14,
        }
    }

    pub fn to_rank(value: u8) -> Rank {
        match value {
            2 => Rank::Two,
            3 => Rank::Three,
            4 => Rank::Four,
            5 => Rank::Five,
            6 => Rank::Six,
            7 => Rank::Seven,
            8 => Rank::Eight,
            9 => Rank::Nine,
            10 => Rank::Ten,
            11 => Rank::Jack,
            12 => Rank::Queen,
            13 => Rank::King,
            14 => Rank::Ace,
            _ => panic!("invalid card rank {}", value),
        }
    }


}

impl PartialEq for Rank {
    fn eq(&self, other: &Self) -> bool {
        return core::mem::discriminant(self) == core::mem::discriminant(other);
    }
}

impl PartialOrd for Rank {
    fn partial_cmp(&self, other: &Self) -> Option<std::cmp::Ordering> {
        if self == other {
            return Some(std::cmp::Ordering::Equal);
        }
        else if (
            *self == Rank::Ace
            && (
                *other == Rank::Two
                || *other == Rank::Three
                || *other == Rank::Four
                || *other == Rank::Five
                || *other == Rank::Six
                || *other == Rank::Seven
                || *other == Rank::Eight
                || *other == Rank::Nine
                || *other == Rank::Ten
                || *other == Rank::Jack
                || *other == Rank::Queen
                || *other == Rank::King
            )
        ) || (
            *self == Rank::King
            && (
                *other == Rank::Two
                || *other == Rank::Three
                || *other == Rank::Four
                || *other == Rank::Five
                || *other == Rank::Six
                || *other == Rank::Seven
                || *other == Rank::Eight
                || *other == Rank::Nine
                || *other == Rank::Ten
                || *other == Rank::Jack
                || *other == Rank::Queen
            )
        ) || (
            *self == Rank::Queen
            && (
                *other == Rank::Two
                || *other == Rank::Three
                || *other == Rank::Four
                || *other == Rank::Five
                || *other == Rank::Six
                || *other == Rank::Seven
                || *other == Rank::Eight
                || *other == Rank::Nine
                || *other == Rank::Ten
                || *other == Rank::Jack
            )
        ) || (
            *self == Rank::Jack
            && (
                *other == Rank::Two
                || *other == Rank::Three
                || *other == Rank::Four
                || *other == Rank::Five
                || *other == Rank::Six
                || *other == Rank::Seven
                || *other == Rank::Eight
                || *other == Rank::Nine
                || *other == Rank::Ten
            )
        ) || (
            *self == Rank::Ten
            && (
                *other == Rank::Two
                || *other == Rank::Three
                || *other == Rank::Four
                || *other == Rank::Five
                || *other == Rank::Six
                || *other == Rank::Seven
                || *other == Rank::Eight
                || *other == Rank::Nine
            )
        ) || (
            *self == Rank::Nine
            && (
                *other == Rank::Two
                || *other == Rank::Three
                || *other == Rank::Four
                || *other == Rank::Five
                || *other == Rank::Six
                || *other == Rank::Seven
                || *other == Rank::Eight
            )
        ) || (
            *self == Rank::Eight
            && (
                *other == Rank::Two
                || *other == Rank::Three
                || *other == Rank::Four
                || *other == Rank::Five
                || *other == Rank::Six
                || *other == Rank::Seven
            )
        ) || (
            *self == Rank::Seven
            && (
                *other == Rank::Two
                || *other == Rank::Three
                || *other == Rank::Four
                || *other == Rank::Five
                || *other == Rank::Six
            )
        ) || (
            *self == Rank::Six
            && (
                *other == Rank::Two
                || *other == Rank::Three
                || *other == Rank::Four
                || *other == Rank::Five
            )
        ) || (
            *self == Rank::Five
            && (
                *other == Rank::Two
                || *other == Rank::Three
                || *other == Rank::Four
            )
        ) || (
            *self == Rank::Four
            && (
                *other == Rank::Two
                || *other == Rank::Three
            )
        ) || (
            *self == Rank::Three
            && (
                *other == Rank::Two
            )
        ) {
            return Some(std::cmp::Ordering::Greater);
        }
        else {
            return Some(std::cmp::Ordering::Less);
        }
    }
}

impl Clone for Rank {
    fn clone(&self) -> Self {
        match self {
            Self::Ace => Self::Ace,
            Self::Two => Self::Two,
            Self::Three => Self::Three,
            Self::Four => Self::Four,
            Self::Five => Self::Five,
            Self::Six => Self::Six,
            Self::Seven => Self::Seven,
            Self::Eight => Self::Eight,
            Self::Nine => Self::Nine,
            Self::Ten => Self::Ten,
            Self::Jack => Self::Jack,
            Self::Queen => Self::Queen,
            Self::King => Self::King,
        }
    }
}

#[cfg(test)]
mod tests {
    use super::*;
    #[test]
    fn ordering() {
        let ace = Rank::Ace;
        let king = Rank::King;
        assert!(ace > king);
        let two = Rank::Two;
        assert!(two < king);
        assert!(two < ace);
        let ten = Rank::Ten;
        assert!(ten > two);
        assert!(ten < king);
        assert!(ten < ace);
        let ace_2 = Rank::Ace;
        assert_eq!(ace, ace_2);
        assert_ne!(ace, king);
    }
}<|MERGE_RESOLUTION|>--- conflicted
+++ resolved
@@ -1,10 +1,7 @@
-<<<<<<< HEAD
-=======
 use serde::{ Serialize, Deserialize };
 
 use std::cmp::Ordering;
 
->>>>>>> ed267438
 use strum_macros::EnumIter;
 
 #[derive(Debug, EnumIter, Serialize, Deserialize)]
