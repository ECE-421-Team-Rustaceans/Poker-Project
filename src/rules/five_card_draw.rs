--- conflicted
+++ resolved
@@ -1,10 +1,6 @@
-<<<<<<< HEAD
 use crate::deck::Deck;
-=======
 use crate::player::Player;
->>>>>>> 846b6950
 use super::Rules;
-use crate::player::Player;
 
 pub struct FiveCardDraw<'a> {
     players: Vec<&'a Player>,
@@ -124,20 +120,14 @@
     }
 }
 
-<<<<<<< HEAD
 impl<'a> Rules for FiveCardDraw<'a> {
-    fn play_round(&mut self) {
+    fn play_round(&mut self, players: Vec<&Player>) {
         self.play_blinds();
         self.deal_initial_cards();
         self.play_phase_one();
         self.play_draw_phase();
         self.play_phase_two();
         self.increment_dealer_position();
-=======
-impl Rules for FiveCardDraw {
-    fn play_round(&self, players: Vec<&Player>) {
-        todo!()
->>>>>>> 846b6950
     }
 }
 
