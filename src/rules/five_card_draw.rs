use crate::action_history::ActionHistory;
use crate::card::Card;
use crate::deck::Deck;
use crate::input::Input;
use crate::player::Player;
use crate::player_action::PlayerAction;
use crate::pot::Pot;
use super::Rules;
use crate::action_option::ActionOption;
use crate::action::Action;

use std::cmp::min;

pub struct FiveCardDraw<'a, I: Input> {
    players: Vec<&'a mut Player>,
    deck: Deck,
    dealer_position: usize,
    current_player_index: usize,
    action_history: ActionHistory,
    raise_limit: u32,
    input: I,
    pot: Pot
}

impl<'a, I: Input> FiveCardDraw<'a, I> {
    pub fn new(raise_limit: u32) -> FiveCardDraw<'a, I> {
<<<<<<< HEAD
        let players = Vec::new();
=======
>>>>>>> a91cc9ec
        let deck = Deck::new();
        let dealer_position = 0_usize;
        let current_player_index = 0_usize;
        let action_history = ActionHistory::new();
<<<<<<< HEAD
        let input = I::new();
=======
        let players = Vec::new();
        let pot = Pot::new(&Vec::new());
>>>>>>> a91cc9ec
        return FiveCardDraw {
            players,
            deck,
            dealer_position,
            current_player_index,
            action_history,
            raise_limit,
            input: I::new(),
            pot
        };
    }

    fn increment_dealer_position(&mut self) {
        self.dealer_position += 1;
        if self.dealer_position >= self.players.len() {
            self.dealer_position = 0;
        }
    }

    fn increment_player_index(&mut self) {
        self.current_player_index += 1;
        // wrap the player index around
        if self.current_player_index == self.players.len() {
            self.current_player_index = 0;
        }
    }

    fn play_blinds(&mut self) {
        // the first and second players after the dealer must bet blind
        let first_blind_player = self.players.get_mut(self.dealer_position).expect("Expected a player at the dealer position, but there was None");
        let player_action = PlayerAction::new(&first_blind_player, Action::Ante(1)); // consider not hardcoding in the future
        self.action_history.push(player_action);
        first_blind_player.bet(1).unwrap();
        self.increment_player_index();

        let second_blind_player = match self.players.get_mut(self.dealer_position+1) {
            Some(player) => player,
            None => {
                self.players.get_mut(0).expect("Expected a non-zero number of players")
            }
        };
        let player_action = PlayerAction::new(&second_blind_player, Action::Ante(2)); // consider not hardcoding in the future
        self.action_history.push(player_action);
        second_blind_player.bet(2).unwrap();
        self.increment_player_index();
    }

    fn play_bet_phase(&mut self) {
        // betting starts with the first blind player (player at self.dealer_position)
        self.current_player_index = self.dealer_position;
        let mut last_raise_player_index = self.current_player_index;
        let mut raise_has_occurred = false;
        loop {
            if self.action_history.number_of_players_folded()+1 == (self.players.len() as u32) {
                // all players have folded but one, remaining player automatically wins
                break;
            }

            let player: &mut Player = &mut self.players.get_mut(self.current_player_index).expect("Expected a player at this index, but there was None");

            if !(self.action_history.player_has_folded(player) || player.balance() == 0) {
                self.input.display_current_player_index(self.current_player_index as u32);
                self.input.display_cards(player.peek_at_cards());

                if !raise_has_occurred && self.action_history.current_bet_amount() == self.action_history.player_current_bet_amount(player) {
                    // the big blind can check because they already paid a full bet, and on the second round, everyone can check if nobody raises
                    let action_options = vec![ActionOption::Check, ActionOption::Raise, ActionOption::Fold];
                    let chosen_action_option: ActionOption = self.input.input_action_options(action_options);

                    let player_raise_limit = min(self.raise_limit, player.balance() as u32);

                    let action = match chosen_action_option {
                        ActionOption::Check => Action::Check,
                        ActionOption::Raise => Action::Raise(self.input.request_raise_amount(player_raise_limit).try_into().unwrap()),
                        ActionOption::Fold => Action::Fold,
                        _ => panic!("Player managed to select an impossible Action!")
                    };

                    match action {
                        Action::Check => {},
                        Action::Raise(raise_amount) => {
                            last_raise_player_index = self.current_player_index;
                            raise_has_occurred = true;
                            // TODO: update Pot
                            let bet_amount = self.action_history.current_bet_amount() + raise_amount as u32 - self.action_history.player_current_bet_amount(player);
                            player.bet(bet_amount as usize).unwrap();
                        },
                        Action::Fold => {},
                        _ => panic!("Player managed to perform an impossible Action!")
                    }

                    let player_action = PlayerAction::new(&player, action);
                    self.action_history.push(player_action);
                }
                else {
                    let action_options = vec![ActionOption::Call, ActionOption::Raise, ActionOption::Fold];
                    let chosen_action_option: ActionOption = self.input.input_action_options(action_options);

                    let current_bet_amount = self.action_history.current_bet_amount();
                    let player_raise_limit = if player.balance() as u32 > current_bet_amount {
                        min(self.raise_limit, player.balance() as u32 - current_bet_amount)
                    } else {
                        0
                    };

                    let action = match chosen_action_option {
                        ActionOption::Call => Action::Call,
                        ActionOption::Raise => Action::Raise(self.input.request_raise_amount(player_raise_limit).try_into().unwrap()),
                        ActionOption::Fold => Action::Fold,
                        _ => panic!("Player managed to select an impossible Action!")
                    };

                    match action {
                        Action::Call => {
                            // TODO: update Pot
                            let bet_amount = self.action_history.current_bet_amount() - self.action_history.player_current_bet_amount(player);
                            player.bet(bet_amount as usize).unwrap();
                        },
                        Action::Raise(raise_amount) => {
                            last_raise_player_index = self.current_player_index;
                            raise_has_occurred = true;
                            // TODO: update Pot
                            let bet_amount = self.action_history.current_bet_amount() + raise_amount as u32 - self.action_history.player_current_bet_amount(player);
                            player.bet(bet_amount as usize).unwrap();
                        },
                        Action::Fold => {},
                        _ => panic!("Player managed to perform an impossible Action!")
                    }

                    let player_action = PlayerAction::new(&player, action);
                    self.action_history.push(player_action);
                }
            }

            self.increment_player_index();

            if self.current_player_index == last_raise_player_index {
                // the next player is the player who last raised,
                // which means that all bets have been matched,
                // and it is time to move on to the next phase
                break;
            }
        }
    }

    fn play_phase_one(&mut self) {
        self.play_bet_phase();
    }

    fn play_draw_phase(&mut self) {
        // house rules: players may discard as many cards as they wish to draw new replacements
        let start_player_index = self.current_player_index;
        loop {
<<<<<<< HEAD
            let mut player = self.players.get(self.current_player_index).expect("Expected a player at this index, but there was None");
            let action_options = vec![ActionOption::Replace, ActionOption::Check];
            let chosen_action_option: ActionOption = self.input.input_action_options(action_options);
            let action: Action;

            match chosen_action_option {
                ActionOption::Ante => panic!("Player managed to select an impossible Action!"),
                ActionOption::Call => panic!("Player managed to select an impossible Action!"),
                ActionOption::Raise => panic!("Player managed to select an impossible Action!"),
                ActionOption::AllIn => panic!("Player managed to select an impossible Action!"),
                ActionOption::Win => panic!("Player managed to select an impossible Action!"),
                ActionOption::Lose => panic!("Player managed to select an impossible Action!"),
                ActionOption::Bet => panic!("Player managed to select an impossible Action!"),
                ActionOption::Fold => panic!("Player managed to select an impossible Action!"),
                ActionOption::Replace => action = Action::Replace(Vec::new()), // TODO: request and validate user input for this
                ActionOption::Check => action = Action::Check,
            };

            match action {
                Action::Ante(_) => panic!("Player managed to perform an impossible Action!"),
                Action::Call => panic!("Player managed to perform an impossible Action!"),
                Action::Bet(_) => panic!("Player managed to perform an impossible Action!"),
                Action::Raise(_) => panic!("Player managed to perform an impossible Action!"),
                Action::AllIn(_) => panic!("Player managed to perform an impossible Action!"),
                Action::Fold => panic!("Player managed to perform an impossible Action!"),
                Action::Win(_) => panic!("Player managed to perform an impossible Action!"),
                Action::Lose(_) => panic!("Player managed to perform an impossible Action!"),
                Action::Replace(_) => {
                    // TODO: update Player cards by drawing new ones from Deck and replacing
                },
                Action::Check => {
                    // do nothing, Player has chosen not to Replace any Cards
                },
=======
            if self.action_history.number_of_players_folded()+1 == (self.players.len() as u32) {
                // all players have folded but one, remaining player automatically wins
                break;
>>>>>>> a91cc9ec
            }

            let player: &mut Player = self.players.get_mut(self.current_player_index).expect("Expected a player at this index, but there was None");

            if !self.action_history.player_has_folded(player) {
                self.input.display_current_player_index(self.current_player_index as u32);
                self.input.display_cards(player.peek_at_cards());

                let action_options = vec![ActionOption::Replace, ActionOption::Check];
                let chosen_action_option: ActionOption = self.input.input_action_options(action_options);

                let action = match chosen_action_option {
                    ActionOption::Replace => Action::Replace(
                        self.input.request_replace_cards(
                            player.peek_at_cards()
                        ).iter().map(
                            |card| Box::new((*card).clone())
                        ).collect()
                    ),
                    ActionOption::Check => Action::Check,
                    _ => panic!("Player managed to select an impossible Action!")
                };

                match action {
                    Action::Replace(ref cards_to_replace) => {
                        if cards_to_replace.len() > 0 {
                            // take all of the player's cards
                            let mut cards = player.return_cards();
                            // find which cards are to be kept
                            let cards_to_remove: Vec<&Card> = cards.iter().filter(
                                |card| cards_to_replace.iter().any(
                                    |card_to_replace|  card_to_replace.as_ref() == *card
                                )
                            ).collect();
                            // remove cards that were chosen for replacement
                            let mut card_indices_to_remove = Vec::new();
                            for (card_index, card) in cards.iter().enumerate() {
                                if cards_to_remove.contains(&card) {
                                    card_indices_to_remove.push(card_index);
                                }
                            }
                            card_indices_to_remove.sort();
                            card_indices_to_remove.reverse();
                            card_indices_to_remove.into_iter().for_each(|card_index| self.deck.return_card(cards.remove(card_index)));
                            // deal replacement cards
                            for _ in 0..cards_to_replace.len() {
                                cards.push(self.deck.deal().unwrap());
                            }
                            // give the player back their new cards
                            cards.into_iter().for_each(|card| player.obtain_card(card));
                        }
                    },
                    Action::Check => {
                        // do nothing, Player has chosen not to Replace any Cards
                    },
                    _ => panic!("Player managed to perform an impossible Action!")
                }

                let player_action = PlayerAction::new(&player, action);
                self.action_history.push(player_action);
            }

            self.increment_player_index();

            if self.current_player_index == start_player_index {
                // one turn has been completed for each player,
                // this marks the end of the draw phase
                break;
            }
        }
    }

    fn play_phase_two(&mut self) {
        // betting on this phase starts with the player at the dealer position (or the next one that hasn't folded yet)
        // this is identical to the first phase, in certain variations of five card draw, so it is in our rules
        self.play_bet_phase();
    }

    fn showdown(&self) {
        // show to each player everyone's cards (except folded)
        let start_player_index = self.current_player_index;
        let mut current_player_index = self.current_player_index;
        loop {
            let player: &Player = self.players.get(current_player_index).expect("Expected a player at this index, but there was None");

            if !self.action_history.player_has_folded(player) {
                self.input.display_current_player_index(current_player_index as u32);
                self.input.display_cards(player.peek_at_cards());
            }

            current_player_index += 1;
            // wrap the player index around
            if current_player_index == self.players.len() {
                current_player_index = 0;
            }

            if current_player_index == start_player_index {
                // one turn has been completed for each player,
                // this marks the end of the draw phase
                break;
            }
        }
    }

    fn deal_initial_cards(&mut self) -> Result<(), String> {
        for _ in 0..5 {
            // each player gets 5 cards
            for player in self.players.iter_mut() {
                player.obtain_card(self.deck.deal(false)?);
            }
        }
        return Ok(());
    }

    fn return_player_cards(&mut self) {
        for player in self.players.iter_mut() {
            let cards = player.return_cards();
            for card in cards {
                self.deck.return_card(card);
            }
        }
    }
}

impl<'a, I: Input> Rules<'a> for FiveCardDraw<'a, I> {
<<<<<<< HEAD
    fn play_round(&mut self, players: Vec<&'a mut Player>) -> Result<(), &'static str> { // FIXME: merge new and play_round as they are the same
=======
    fn play_round(&mut self, players: Vec<&'a mut Player>) -> Result<(), &'static str> {
        if players.len() < 2 {
            return Err("Cannot start a game with less than 2 players");
        }
        self.pot = Pot::new(&players.iter().map(|player| &**player).collect());
        self.action_history = ActionHistory::new();
        assert_eq!(self.deck.size(), 52);
        self.players = players;
        self.increment_dealer_position();
        assert!(self.dealer_position < self.players.len());
        self.current_player_index = self.dealer_position;

>>>>>>> a91cc9ec
        self.play_blinds();
        self.deal_initial_cards().unwrap();
        self.play_phase_one();
        self.play_draw_phase();
        self.play_phase_two();
        self.showdown();

        self.return_player_cards();
<<<<<<< HEAD
        self.increment_dealer_position();
=======

>>>>>>> a91cc9ec
        return Ok(());
    }
}

#[cfg(test)]
mod tests {
    use uuid::Uuid;

    use crate::input::test_input::TestInput;

    use super::*;

    #[test]
    fn new() {
        let five_card_draw = FiveCardDraw::<TestInput>::new(1000);

        assert_eq!(five_card_draw.deck.size(), 52);
        assert_eq!(five_card_draw.dealer_position, 0);
        assert_eq!(five_card_draw.current_player_index, 0);
        assert_eq!(five_card_draw.action_history.current_bet_amount(), 0);
        assert_eq!(five_card_draw.action_history.players().len(), 0);
        assert_eq!(five_card_draw.players.len(), 0);
    }

    #[test]
    fn try_play_round_one_player() {
        let mut five_card_draw = FiveCardDraw::<TestInput>::new(1000);
        let mut players = vec![
            Player::new(1000, Uuid::now_v7())
        ];

        assert!(five_card_draw.play_round(players.iter_mut().map(|player| player).collect()).is_err_and(|err| err == "Cannot start a game with less than 2 players"));
    }

    #[test]
    fn increment_dealer_position() {
        let mut five_card_draw = FiveCardDraw::<TestInput>::new(1000);
        let mut players = vec![
            Player::new(1000, Uuid::now_v7()),
            Player::new(1000, Uuid::now_v7())
        ];
        five_card_draw.players = players.iter_mut().map(|player| player).collect();
        assert_eq!(five_card_draw.dealer_position, 0);
        five_card_draw.increment_dealer_position();
        assert_eq!(five_card_draw.dealer_position, 1);
        five_card_draw.increment_dealer_position();
        assert_eq!(five_card_draw.dealer_position, 0);
        five_card_draw.players.pop();
        five_card_draw.increment_dealer_position();
        assert_eq!(five_card_draw.dealer_position, 0);
    }

    #[test]
    fn increment_player_index() {
        let mut five_card_draw = FiveCardDraw::<TestInput>::new(1000);
        let mut players = vec![
            Player::new(1000, Uuid::now_v7()),
            Player::new(1000, Uuid::now_v7())
        ];
        five_card_draw.players = players.iter_mut().map(|player| player).collect();
        assert_eq!(five_card_draw.current_player_index, 0);
        five_card_draw.increment_player_index();
        assert_eq!(five_card_draw.current_player_index, 1);
        five_card_draw.increment_player_index();
        assert_eq!(five_card_draw.current_player_index, 0);
        five_card_draw.players.pop();
        five_card_draw.increment_player_index();
        assert_eq!(five_card_draw.current_player_index, 0);
    }

    #[test]
    fn play_blinds() {
        let mut five_card_draw = FiveCardDraw::<TestInput>::new(1000);
        let initial_balance = 1000;
        let mut players = vec![
            Player::new(initial_balance, Uuid::now_v7()),
            Player::new(initial_balance, Uuid::now_v7()),
            Player::new(initial_balance, Uuid::now_v7())
        ];
        five_card_draw.players = players.iter_mut().map(|player| player).collect();
        five_card_draw.play_blinds();
        assert_eq!(five_card_draw.action_history.current_bet_amount(), 2);
        assert_eq!(five_card_draw.current_player_index, 2);
        assert_eq!(players.get(0).unwrap().balance(), initial_balance-1);
        assert_eq!(players.get(1).unwrap().balance(), initial_balance-2);
    }

    #[test]
    fn deal_initial_cards() {
        let mut five_card_draw = FiveCardDraw::<TestInput>::new(1000);
        let mut players = vec![
            Player::new(1000, Uuid::now_v7()),
            Player::new(1000, Uuid::now_v7()),
            Player::new(1000, Uuid::now_v7())
        ];
        five_card_draw.players = players.iter_mut().map(|player| player).collect();
        five_card_draw.deal_initial_cards().unwrap();
        let mut cards = Vec::new();
        for mut player in players {
            assert_eq!(player.peek_at_cards().len(), 5);
            let temp_cards = player.return_cards();
            // make sure that cards didn't somehow get duplicated, that cards are in fact unique
            for card in temp_cards.iter() {
                assert!(!cards.contains(card));
            }
            cards.extend(temp_cards);
        }
    }

    #[test]
    fn play_phase_one_check_only() {
        let mut five_card_draw = FiveCardDraw::<TestInput>::new(1000);
        let initial_balance = 1000;
        let mut players = vec![
            Player::new(initial_balance, Uuid::now_v7()),
            Player::new(initial_balance, Uuid::now_v7()),
            Player::new(initial_balance, Uuid::now_v7())
        ];
        five_card_draw.players = players.iter_mut().map(|player| player).collect();

        five_card_draw.input.set_player_names(vec!["p1".to_string(), "p2".to_string(), "p3".to_string()]);
        five_card_draw.input.set_game_variation(crate::game_type::GameType::FiveCardDraw);
        five_card_draw.input.set_action_option_selections(vec![
            ActionOption::Call,
            ActionOption::Check,
            ActionOption::Call,
        ]);
        five_card_draw.input.set_card_replace_selections(vec![
            // no cards to replace as all actions are checks or calls
        ]);
        five_card_draw.input.set_raise_amounts(vec![
            // no raises to perform as all actions are checks or calls
        ]);

        five_card_draw.play_blinds();
        five_card_draw.play_phase_one();

        assert_eq!(five_card_draw.action_history.current_bet_amount(), 2);
        assert_eq!(five_card_draw.dealer_position, 0);
        assert_eq!(five_card_draw.current_player_index, 0);
        for player in players.into_iter() {
            assert_eq!(player.balance(), initial_balance-2);
        }
    }

    #[test]
    fn play_phase_one_with_raises() {
        let mut five_card_draw = FiveCardDraw::<TestInput>::new(1000);
        let initial_balance = 1000;
        let mut players = vec![
            Player::new(initial_balance, Uuid::now_v7()),
            Player::new(initial_balance, Uuid::now_v7()),
            Player::new(initial_balance, Uuid::now_v7())
        ];
        five_card_draw.players = players.iter_mut().map(|player| player).collect();

        five_card_draw.input.set_player_names(vec!["p1".to_string(), "p2".to_string(), "p3".to_string()]);
        five_card_draw.input.set_game_variation(crate::game_type::GameType::FiveCardDraw);
        five_card_draw.input.set_action_option_selections(vec![
            ActionOption::Call,
            ActionOption::Check,
            ActionOption::Raise,
            ActionOption::Call,
            ActionOption::Raise,
            ActionOption::Call,
            ActionOption::Call
        ]);
        five_card_draw.input.set_card_replace_selections(vec![
            // no cards to replace as all actions are checks, calls or raises
        ]);
        five_card_draw.input.set_raise_amounts(vec![
            10,
            15
        ]);

        five_card_draw.play_blinds();
        five_card_draw.play_phase_one();

        assert_eq!(five_card_draw.action_history.current_bet_amount(), 27);
        assert_eq!(five_card_draw.dealer_position, 0);
        assert_eq!(five_card_draw.current_player_index, 1);
        for player in players.into_iter() {
            assert_eq!(player.balance(), initial_balance-27);
        }
    }

    #[test]
    fn play_phase_one_with_folds() {
        let mut five_card_draw = FiveCardDraw::<TestInput>::new(1000);
        let initial_balance = 1000;
        let mut players = vec![
            Player::new(initial_balance, Uuid::now_v7()),
            Player::new(initial_balance, Uuid::now_v7()),
            Player::new(initial_balance, Uuid::now_v7())
        ];
        five_card_draw.players = players.iter_mut().map(|player| player).collect();

        five_card_draw.input.set_player_names(vec!["p1".to_string(), "p2".to_string(), "p3".to_string()]);
        five_card_draw.input.set_game_variation(crate::game_type::GameType::FiveCardDraw);
        five_card_draw.input.set_action_option_selections(vec![
            ActionOption::Fold, // player 0 folds
            ActionOption::Check,
            ActionOption::Raise,
            ActionOption::Raise,
            ActionOption::Fold // player 2 folds, only player 1 remains
        ]);
        five_card_draw.input.set_card_replace_selections(vec![
            // no cards to replace as all actions are checks, calls, raises or folds
        ]);
        five_card_draw.input.set_raise_amounts(vec![
            10,
            15
        ]);

        five_card_draw.play_blinds();
        five_card_draw.play_phase_one();

        assert_eq!(five_card_draw.action_history.current_bet_amount(), 27);
        assert_eq!(five_card_draw.dealer_position, 0);
        assert_eq!(players.get(0).unwrap().balance(), initial_balance-1); // small blind then fold
        assert_eq!(players.get(1).unwrap().balance(), initial_balance-27); // the only remaining player, they have the max bet
        assert_eq!(players.get(2).unwrap().balance(), initial_balance-12); // raise to 12 then fold
    }

    #[test]
    fn play_all_folds_auto_win() {
        let mut five_card_draw = FiveCardDraw::<TestInput>::new(1000);
        let initial_balance = 1000;
        let mut players = vec![
            Player::new(initial_balance, Uuid::now_v7()),
            Player::new(initial_balance, Uuid::now_v7()),
            Player::new(initial_balance, Uuid::now_v7())
        ];
        five_card_draw.players = players.iter_mut().map(|player| player).collect();

        five_card_draw.input.set_player_names(vec!["p1".to_string(), "p2".to_string(), "p3".to_string()]);
        five_card_draw.input.set_game_variation(crate::game_type::GameType::FiveCardDraw);
        five_card_draw.input.set_action_option_selections(vec![
            ActionOption::Fold,
            ActionOption::Fold,
            ActionOption::Raise // this should not be allowed to happen as this player should automatically win
        ]);
        five_card_draw.input.set_card_replace_selections(vec![
            // no cards to replace as all actions are folds
        ]);
        five_card_draw.input.set_raise_amounts(vec![
            100
        ]);

        five_card_draw.play_blinds();
        five_card_draw.deal_initial_cards().unwrap();
        five_card_draw.play_phase_one();
        five_card_draw.play_draw_phase();
        five_card_draw.play_phase_two();
        five_card_draw.showdown();

        assert_eq!(five_card_draw.action_history.current_bet_amount(), 2);
        assert_eq!(players.get(0).unwrap().balance(), initial_balance-1); // small blind and fold
        assert_eq!(players.get(1).unwrap().balance(), initial_balance-2); // big blind and fold
        assert_eq!(players.get(2).unwrap().balance(), initial_balance); // fold, should not have the opportunity to raise
    }

    #[test]
    fn play_draw_phase_draw_various_amounts_of_cards() {
        let mut five_card_draw = FiveCardDraw::<TestInput>::new(1000);
        let initial_balance = 1000;
        let mut players = vec![
            Player::new(initial_balance, Uuid::now_v7()),
            Player::new(initial_balance, Uuid::now_v7()),
            Player::new(initial_balance, Uuid::now_v7())
        ];
        five_card_draw.players = players.iter_mut().map(|player| player).collect();

        five_card_draw.input.set_player_names(vec!["p1".to_string(), "p2".to_string(), "p3".to_string()]);
        five_card_draw.input.set_game_variation(crate::game_type::GameType::FiveCardDraw);
        five_card_draw.input.set_action_option_selections(vec![
            // phase 1
            ActionOption::Call,
            ActionOption::Check,
            ActionOption::Call,
            // draw phase
            ActionOption::Check,
            ActionOption::Replace,
            ActionOption::Replace
        ]);
        five_card_draw.input.set_card_replace_selections(vec![
            vec![], // replace no cards
            vec![0, 1, 2, 3, 4] // replace all cards
        ]);
        five_card_draw.input.set_raise_amounts(vec![
            // no raises to perform as all actions are checks
        ]);

        five_card_draw.play_blinds();
        five_card_draw.deal_initial_cards().unwrap();

        let mut initial_player_cards: Vec<Vec<Card>> = Vec::new();
        for player in five_card_draw.players.iter() {
            initial_player_cards.push(player.peek_at_cards().iter().map(|&card| card.clone()).collect());
        }

        five_card_draw.play_phase_one();
        five_card_draw.play_draw_phase();

        assert_eq!(five_card_draw.action_history.current_bet_amount(), 2);
        assert_eq!(five_card_draw.dealer_position, 0);
        assert_eq!(five_card_draw.current_player_index, 0);
        for player in five_card_draw.players.iter() {
            assert_eq!(player.balance(), initial_balance-2);
            assert_eq!(player.peek_at_cards().len(), 5);
        }
        for (card_index, card) in five_card_draw.players.get(0).unwrap().peek_at_cards().iter().enumerate() {
            assert_eq!(*card, initial_player_cards.get(0).unwrap().get(card_index).unwrap());
        }
        for (card_index, card) in five_card_draw.players.get(1).unwrap().peek_at_cards().iter().enumerate() {
            assert_eq!(*card, initial_player_cards.get(1).unwrap().get(card_index).unwrap());
        }
        for (card_index, card) in five_card_draw.players.get(2).unwrap().peek_at_cards().iter().enumerate() {
            if *card != initial_player_cards.get(2).unwrap().get(card_index).unwrap() {
                break;
            }
            if card_index == 4 {
                // last card and they have all matched so far, something is wrong or we got insanely unlucky...
                panic!();
            }
        }
    }

    #[test]
    fn play_full_round_all_checks_and_calls() {
        let mut five_card_draw = FiveCardDraw::<TestInput>::new(1000);
        let initial_balance = 1000;
        let mut players = vec![
            Player::new(initial_balance, Uuid::now_v7()),
            Player::new(initial_balance, Uuid::now_v7()),
            Player::new(initial_balance, Uuid::now_v7())
        ];
        five_card_draw.players = players.iter_mut().map(|player| player).collect();

        five_card_draw.input.set_player_names(vec!["p1".to_string(), "p2".to_string(), "p3".to_string()]);
        five_card_draw.input.set_game_variation(crate::game_type::GameType::FiveCardDraw);
        five_card_draw.input.set_action_option_selections(vec![
            ActionOption::Call, // phase 1
            ActionOption::Check,
            ActionOption::Call,
            ActionOption::Check, // draw phase
            ActionOption::Check,
            ActionOption::Check,
            ActionOption::Check, // phase 2
            ActionOption::Check,
            ActionOption::Check
        ]);
        five_card_draw.input.set_card_replace_selections(vec![
            // no cards to replace as all actions are checks or calls
        ]);
        five_card_draw.input.set_raise_amounts(vec![
            // no raises as all actions are checks or calls
        ]);

        five_card_draw.play_blinds();
        five_card_draw.deal_initial_cards().unwrap();
        five_card_draw.play_phase_one();
        five_card_draw.play_draw_phase();
        five_card_draw.play_phase_two();
        five_card_draw.showdown();

        assert_eq!(five_card_draw.action_history.current_bet_amount(), 2);
        assert_eq!(players.get(0).unwrap().balance(), initial_balance-2); // call to 2 and check the rest
        assert_eq!(players.get(1).unwrap().balance(), initial_balance-2); // big blind 2 and check the rest
        assert_eq!(players.get(2).unwrap().balance(), initial_balance-2); // call to 2 and check the rest
    }
}<|MERGE_RESOLUTION|>--- conflicted
+++ resolved
@@ -24,20 +24,12 @@
 
 impl<'a, I: Input> FiveCardDraw<'a, I> {
     pub fn new(raise_limit: u32) -> FiveCardDraw<'a, I> {
-<<<<<<< HEAD
-        let players = Vec::new();
-=======
->>>>>>> a91cc9ec
         let deck = Deck::new();
         let dealer_position = 0_usize;
         let current_player_index = 0_usize;
         let action_history = ActionHistory::new();
-<<<<<<< HEAD
-        let input = I::new();
-=======
         let players = Vec::new();
         let pot = Pot::new(&Vec::new());
->>>>>>> a91cc9ec
         return FiveCardDraw {
             players,
             deck,
@@ -191,45 +183,9 @@
         // house rules: players may discard as many cards as they wish to draw new replacements
         let start_player_index = self.current_player_index;
         loop {
-<<<<<<< HEAD
-            let mut player = self.players.get(self.current_player_index).expect("Expected a player at this index, but there was None");
-            let action_options = vec![ActionOption::Replace, ActionOption::Check];
-            let chosen_action_option: ActionOption = self.input.input_action_options(action_options);
-            let action: Action;
-
-            match chosen_action_option {
-                ActionOption::Ante => panic!("Player managed to select an impossible Action!"),
-                ActionOption::Call => panic!("Player managed to select an impossible Action!"),
-                ActionOption::Raise => panic!("Player managed to select an impossible Action!"),
-                ActionOption::AllIn => panic!("Player managed to select an impossible Action!"),
-                ActionOption::Win => panic!("Player managed to select an impossible Action!"),
-                ActionOption::Lose => panic!("Player managed to select an impossible Action!"),
-                ActionOption::Bet => panic!("Player managed to select an impossible Action!"),
-                ActionOption::Fold => panic!("Player managed to select an impossible Action!"),
-                ActionOption::Replace => action = Action::Replace(Vec::new()), // TODO: request and validate user input for this
-                ActionOption::Check => action = Action::Check,
-            };
-
-            match action {
-                Action::Ante(_) => panic!("Player managed to perform an impossible Action!"),
-                Action::Call => panic!("Player managed to perform an impossible Action!"),
-                Action::Bet(_) => panic!("Player managed to perform an impossible Action!"),
-                Action::Raise(_) => panic!("Player managed to perform an impossible Action!"),
-                Action::AllIn(_) => panic!("Player managed to perform an impossible Action!"),
-                Action::Fold => panic!("Player managed to perform an impossible Action!"),
-                Action::Win(_) => panic!("Player managed to perform an impossible Action!"),
-                Action::Lose(_) => panic!("Player managed to perform an impossible Action!"),
-                Action::Replace(_) => {
-                    // TODO: update Player cards by drawing new ones from Deck and replacing
-                },
-                Action::Check => {
-                    // do nothing, Player has chosen not to Replace any Cards
-                },
-=======
             if self.action_history.number_of_players_folded()+1 == (self.players.len() as u32) {
                 // all players have folded but one, remaining player automatically wins
                 break;
->>>>>>> a91cc9ec
             }
 
             let player: &mut Player = self.players.get_mut(self.current_player_index).expect("Expected a player at this index, but there was None");
@@ -276,7 +232,7 @@
                             card_indices_to_remove.into_iter().for_each(|card_index| self.deck.return_card(cards.remove(card_index)));
                             // deal replacement cards
                             for _ in 0..cards_to_replace.len() {
-                                cards.push(self.deck.deal().unwrap());
+                                cards.push(self.deck.deal(false).unwrap());
                             }
                             // give the player back their new cards
                             cards.into_iter().for_each(|card| player.obtain_card(card));
@@ -355,9 +311,6 @@
 }
 
 impl<'a, I: Input> Rules<'a> for FiveCardDraw<'a, I> {
-<<<<<<< HEAD
-    fn play_round(&mut self, players: Vec<&'a mut Player>) -> Result<(), &'static str> { // FIXME: merge new and play_round as they are the same
-=======
     fn play_round(&mut self, players: Vec<&'a mut Player>) -> Result<(), &'static str> {
         if players.len() < 2 {
             return Err("Cannot start a game with less than 2 players");
@@ -370,7 +323,6 @@
         assert!(self.dealer_position < self.players.len());
         self.current_player_index = self.dealer_position;
 
->>>>>>> a91cc9ec
         self.play_blinds();
         self.deal_initial_cards().unwrap();
         self.play_phase_one();
@@ -379,11 +331,7 @@
         self.showdown();
 
         self.return_player_cards();
-<<<<<<< HEAD
-        self.increment_dealer_position();
-=======
-
->>>>>>> a91cc9ec
+
         return Ok(());
     }
 }
