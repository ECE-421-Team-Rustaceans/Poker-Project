use crate::player::Player;
use super::Rules;

pub struct SevenCardDraw {

}

impl Rules for SevenCardDraw {
<<<<<<< HEAD
    fn play_round(&mut self) {
=======
    fn play_round(&self, players: Vec<&Player>) {
>>>>>>> 846b6950
        todo!()
    }
}<|MERGE_RESOLUTION|>--- conflicted
+++ resolved
@@ -6,11 +6,7 @@
 }
 
 impl Rules for SevenCardDraw {
-<<<<<<< HEAD
-    fn play_round(&mut self) {
-=======
-    fn play_round(&self, players: Vec<&Player>) {
->>>>>>> 846b6950
+    fn play_round(&mut self, players: Vec<&Player>) {
         todo!()
     }
 }