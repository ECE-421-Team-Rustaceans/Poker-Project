use uuid::Uuid;

use crate::card::Card;
use crate::database::db_handler::DbHandler;
use crate::deck::Deck;
use crate::hand_rank::Hand;
use crate::input::Input;
use crate::player::Player;
use crate::pot::Pot;
use super::Rules;
use crate::action_option::ActionOption;
use crate::action::Action;

use std::cmp::min;

pub struct SevenCardStud<I: Input> {
    players: Vec<Player>,
    deck: Deck,
    dealer_position: usize,
    current_player_index: usize,
    raise_limit: u32,
    bring_in: u32,
    input: I,
    pot: Pot,
    game_id: Uuid
}

impl<I: Input> SevenCardStud<I> {
    fn number_of_players_all_in(&self) -> usize {
        return self.players.iter().filter(|player| player.balance() == 0).count();
    }

    fn increment_dealer_position(&mut self) {
        self.dealer_position += 1;
        if self.dealer_position >= self.players.len() {
            self.dealer_position = 0;
        }
    }

    fn increment_player_index(&mut self) {
        self.current_player_index += 1;
        // wrap the player index around
        if self.current_player_index == self.players.len() {
            self.current_player_index = 0;
        }
    }

    fn play_bring_in(&mut self) {
        // the player with the lowest ranking up-card pays the bring in,
        // and betting proceeds after that player in normal clockwise order.
        let mut bring_in_player_index = 0;
        let mut bring_in_player_card: Option<&Card> = None;
        let mut player_index = self.dealer_position;
        // find player with lowest ranking up-card
        for _ in 0..self.players.len() {
            player_index += 1;
            // wrap the player index around
            if player_index == self.players.len() {
                player_index = 0;
            }
            let player = self.players.get(player_index).unwrap();
            let player_up_cards: Vec<&Card> = player.peek_at_cards().iter()
                .filter(|card| card.is_face_up())
                .map(|card| *card)
                .collect();
            assert_eq!(player_up_cards.len(), 1);
            let player_up_card = player_up_cards[0];
            match bring_in_player_card {
                Some(card) => {
                    if player_up_card < card {
                        bring_in_player_card = Some(player_up_card);
                        bring_in_player_index = player_index;
                    }
                    // if the cards are equal in rank, the previously found player has precedence as they are closer to the dealer
                },
                None => {
                    bring_in_player_card = Some(player_up_card);
                    bring_in_player_index = player_index;
                }
            }
        }
        let bring_in_player_index = bring_in_player_index;
        let bring_in_player = self.players.get_mut(bring_in_player_index).unwrap();
        self.pot.add_turn(&bring_in_player.account_id(), Action::Ante(self.bring_in as usize), 0, bring_in_player.peek_at_cards().iter().map(|&card| card.clone()).collect());
        bring_in_player.bet(self.bring_in as usize).unwrap();
        self.current_player_index = bring_in_player_index;
        self.increment_player_index();
    }

    /// finds the (non-folded) player with the up cards that make the best poker hand,
    /// and returns the index of that player
    fn find_player_with_best_up_card_hand(&self) -> usize {
        let mut best_up_card_hand_player_index = 0;
        let mut best_up_card_hand: Option<Hand> = None;
        // find player with lowest ranking up-card
        for (player_index, player) in self.players.iter().enumerate() {
            if self.pot.player_has_folded(&player.account_id()) {
                continue;
            }
            let player_up_cards: Vec<&Card> = player.peek_at_cards().iter()
                .filter(|card| card.is_face_up())
                .map(|card| *card)
                .collect();
            let player_up_card_hand = Hand::new(player_up_cards.iter().map(|&card| card.clone()).collect());
            match best_up_card_hand {
                Some(ref hand) => {
                    assert!(player_up_card_hand != *hand);
                    if player_up_card_hand > *hand {
                        best_up_card_hand = Some(player_up_card_hand);
                        best_up_card_hand_player_index = player_index;
                    }
                },
                None => {
                    best_up_card_hand = Some(player_up_card_hand);
                    best_up_card_hand_player_index = player_index;
                }
            }
        }
        assert!(best_up_card_hand.is_some());
        return best_up_card_hand_player_index;
    }

    fn play_bet_phase(&mut self, phase_number: usize) {
        // for the first bet phase, the correct player to start at has been set by the bring in method.
        // for subsequent bet phases, the starting player is the one with the up cards that make the best poker hand.
        if phase_number != 1 {
            self.current_player_index = self.find_player_with_best_up_card_hand();
        }
        let mut last_raise_player_index = self.current_player_index;
        let mut raise_has_occurred = false;
        loop {
            if self.pot.number_of_players_folded()+1 == (self.players.len() as u32) {
                // all players have folded but one, remaining player automatically wins
                break;
            }
            let player_matched_call = self.pot.get_call_amount() == self.pot.get_player_stake(&self.players.get(self.current_player_index).unwrap().account_id());
            if self.number_of_players_all_in()+1 == self.players.len() && player_matched_call {
                // all players are all in but one, remaining player doesn't need to bet
                break;
            }

            let player: &Player = &self.players.get(self.current_player_index).expect("Expected a player at this index, but there was None");

            if !(self.pot.player_has_folded(&player.account_id()) || player.balance() == 0) {
                self.input.display_pot(self.pot.get_total_stake(), self.players.iter().map(|player| player as &Player).collect());
                self.input.display_current_player(player);
                self.input.display_player_cards_to_player(player);

                let player: &mut Player = &mut self.players.get_mut(self.current_player_index).expect("Expected a player at this index, but there was None");

                if !raise_has_occurred && self.pot.get_call_amount() == self.pot.get_player_stake(&player.account_id()) {
                    // the big blind can check because they already paid a full bet, and on the second round, everyone can check if nobody raises
                    let action_options = vec![ActionOption::Check, ActionOption::Raise, ActionOption::Fold];
                    let chosen_action_option: ActionOption = self.input.input_action_options(action_options, &player);

                    let player_raise_limit = min(self.raise_limit, player.balance() as u32);

                    let action = match chosen_action_option {
                        ActionOption::Check => Action::Check,
                        ActionOption::Raise => Action::Raise(self.pot.get_call_amount() as usize + self.input.request_raise_amount(player_raise_limit, &player) as usize),
                        ActionOption::Fold => Action::Fold,
                        _ => panic!("Player managed to select an impossible Action!")
                    };

                    match action {
                        Action::Check => {},
                        Action::Raise(raise_amount) => {
                            last_raise_player_index = self.current_player_index;
                            raise_has_occurred = true;
                            let bet_amount = raise_amount - self.pot.get_player_stake(&player.account_id()) as usize;
                            player.bet(bet_amount as usize).unwrap();
                        },
                        Action::Fold => {},
                        _ => panic!("Player managed to perform an impossible Action!")
                    }

                    self.pot.add_turn(&player.account_id(), action, phase_number, player.peek_at_cards().iter().map(|&card| card.clone()).collect());
                }
                else {
                    let action_options = vec![ActionOption::Call, ActionOption::Raise, ActionOption::Fold];
                    let chosen_action_option: ActionOption = self.input.input_action_options(action_options, &player);

                    let current_bet_amount = self.pot.get_call_amount() as u32;
                    if player.balance() as u32 > current_bet_amount {
                        let player_raise_limit = min(self.raise_limit, player.balance() as u32 - current_bet_amount);
                        let action = match chosen_action_option {
                            ActionOption::Call => Action::Call,
                            ActionOption::Raise => Action::Raise(<i64 as TryInto<usize>>::try_into(self.pot.get_call_amount()).unwrap() + self.input.request_raise_amount(player_raise_limit, &player) as usize),
                            ActionOption::Fold => Action::Fold,
                            _ => panic!("Player managed to select an impossible Action!")
                        };
    
                        match action {
                            Action::Call => {
                                let bet_amount = self.pot.get_call_amount() - self.pot.get_player_stake(&player.account_id());
                                player.bet(bet_amount as usize).unwrap();
                            },
                            Action::Raise(raise_amount) => {
                                last_raise_player_index = self.current_player_index;
                                raise_has_occurred = true;
                                let bet_amount = raise_amount - <i64 as TryInto<usize>>::try_into(self.pot.get_player_stake(&player.account_id())).unwrap();
                                player.bet(bet_amount).unwrap();
                            },
                            Action::Fold => {},
                            _ => panic!("Player managed to perform an impossible Action!")
                        }
                        self.pot.add_turn(&player.account_id(), action, phase_number, player.peek_at_cards().iter().map(|&card| card.clone()).collect());
                    } else {
                        // player does not have enough money for a full call, nevermind a raise
                        let action = match chosen_action_option {
                            ActionOption::AllIn => Action::AllIn(<i64 as TryInto<usize>>::try_into(self.pot.get_player_stake(&player.account_id())).unwrap() + player.balance()),
                            ActionOption::Fold => Action::Fold,
                            _ => panic!("Player managed to select an impossible Action!")
                        };
    
                        match action {
                            Action::AllIn(total_stake) => {
                                let bet_amount = total_stake - <i64 as TryInto<usize>>::try_into(self.pot.get_player_stake(&player.account_id())).unwrap();
                                assert_eq!(bet_amount, player.balance());
                                player.bet(bet_amount).unwrap();
                            },
                            Action::Fold => {},
                            _ => panic!("Player managed to perform an impossible Action!")
                        }
                        self.pot.add_turn(&player.account_id(), action, phase_number, player.peek_at_cards().iter().map(|&card| card.clone()).collect());
                    };
                }
            }

            self.increment_player_index();

            if self.current_player_index == last_raise_player_index {
                // the next player is the player who last raised,
                // which means that all bets have been matched,
                // and it is time to move on to the next phase
                break;
            }
        }
    }

    fn play_phase_one(&mut self) {
        self.play_bet_phase(1);
    }

    fn play_phase_two(&mut self) {
        self.play_bet_phase(2);
    }

    fn play_phase_three(&mut self) {
        self.play_bet_phase(3);
    }

    fn play_phase_four(&mut self) {
        self.play_bet_phase(4);
    }

    fn play_phase_five(&mut self) {
        self.play_bet_phase(5);
    }

    fn showdown(&mut self) {
        // show to each player everyone's cards (except folded)
        let start_player_index = self.current_player_index;
        let mut current_player_index = self.current_player_index;
        self.input.display_pot(self.pot.get_total_stake(), self.players.iter().map(|player| player as &Player).collect());
        loop {
            let player: &Player = self.players.get(current_player_index).expect("Expected a player at this index, but there was None");

            if !self.pot.player_has_folded(&player.account_id()) {
                let other_players: Vec<&Player> = self.players.iter()
                    .filter(|&other_player| *other_player != player)
                    .map(|player| player as &Player)
                    .collect();
                self.input.display_other_player_up_cards_to_player(other_players, player);
            }

            current_player_index += 1;
            // wrap the player index around
            if current_player_index == self.players.len() {
                current_player_index = 0;
            }

            if current_player_index == start_player_index {
                // one turn has been completed for each player,
                // this marks the end of the draw phase
                break;
            }
        }

        let mut player_cards: Vec<(Uuid, Vec<&Card>)> = self.players.iter()
            .filter(|player| !self.pot.player_has_folded(&player.account_id()))
            .map(|player| (player.account_id(), player.peek_at_cards()))
            .collect();
        player_cards.sort_by(|left, right| Hand::new(right.1.iter().map(|&card| card.clone()).collect())
            .cmp(&Hand::new(left.1.iter().map(|&card| card.clone())
            .collect()))); // sort by best hand of cards first // FIXME: unsure if problematic if there's one or more ties
        let mut winning_order: Vec<Vec<Uuid>> = vec![vec![player_cards[0].0]];
        for player_cards_index in 1..player_cards.len() {
            let this_players_hand = Hand::new(player_cards[player_cards_index].1.iter().map(|&card| card.clone()).collect());
            let last_players_hand = Hand::new(player_cards[player_cards_index-1].1.iter().map(|&card| card.clone()).collect());
            if this_players_hand == last_players_hand {
                winning_order.last_mut().unwrap().push(player_cards[player_cards_index].0);
            }
            else {
                assert!(this_players_hand < last_players_hand);
                winning_order.push(vec![player_cards[player_cards_index].0]);
            }
        }
        winning_order.push(self.players.iter()
            .filter(|player| self.pot.player_has_folded(&player.account_id()))
            .map(|player| player.account_id()).collect());
        let player_winnings_map = self.pot.divide_winnings(winning_order);
        let mut winner_uuids = Vec::new();
        for (player_id, &winnings) in player_winnings_map.iter() {
            assert!(winnings >= 0);
            if winnings > 0 {
                let mut player_matches: Vec<&mut Player> = self.players.iter_mut().filter(|player| player.account_id() == *player_id).collect();
                assert_eq!(player_matches.len(), 1);
                let player_match = &mut player_matches[0];
                assert!(!self.pot.player_has_folded(&player_match.account_id()), "Player: {}, winning amount: {}", player_match.account_id(), winnings);
                player_match.win(winnings as usize);
                winner_uuids.push(player_id);
            }
        }
        let winners: Vec<&Player> = self.players.iter().filter(|player| winner_uuids.iter().any(|&uuid| player.account_id() == *uuid)).map(|player| player as &Player).collect();
        self.input.announce_winner(winners, self.players.iter().map(|player| player as &Player).collect());
    }

    fn deal_initial_cards(&mut self) -> Result<(), String> {
        // each player is dealt two cards face down and one card face up
        for _ in 0..2 {
            self.deal_down_cards()?;
        }
        self.deal_up_cards()?;
        return Ok(());
    }

    /// each non-folded player is dealt one card face up
    fn deal_up_cards(&mut self) -> Result<(), String> {
        let remaining_players = self.players.iter_mut()
            .filter(|player| !self.pot.player_has_folded(&player.account_id()));
        for player in remaining_players {
            player.obtain_card(self.deck.deal(true)?);
        }
        return Ok(());
    }

    /// each non-folded player is dealt one card face down
    fn deal_down_cards(&mut self) -> Result<(), String> {
        let remaining_players = self.players.iter_mut()
            .filter(|player| !self.pot.player_has_folded(&player.account_id()));
        for player in remaining_players {
            player.obtain_card(self.deck.deal(false)?);
        }
        return Ok(());
    }

    fn return_player_cards(&mut self) {
        for player in self.players.iter_mut() {
            let cards = player.return_cards();
            for card in cards {
                self.deck.return_card(card);
            }
        }
    }
}

impl<I: Input> Rules for SevenCardStud<I> {
    async fn play_round(&mut self, players: Vec<Player>) -> Result<(), &'static str> {
        if players.len() < 2 {
            return Err("Cannot start a game with less than 2 players");
        }
        if players.len() > 7 {
            return Err("Cannot start a game with more than 7 players, as the deck may run out of cards");
        }
        self.pot.clear(&players.iter().collect());
        assert_eq!(self.deck.size(), 52);
        self.players = players;
        self.increment_dealer_position();
        assert!(self.dealer_position < self.players.len());
        self.current_player_index = self.dealer_position;

        self.deal_initial_cards().unwrap();
        self.play_bring_in();
        self.play_phase_one();
        self.deal_up_cards().unwrap();
        self.play_phase_two();
        self.deal_up_cards().unwrap();
        self.play_phase_three();
        self.deal_up_cards().unwrap();
        self.play_phase_four();
        self.deal_down_cards().unwrap();
        self.play_phase_five();
        self.showdown();
        self.pot.save(self.game_id).await;

        self.return_player_cards();

        return Ok(());
    }

    fn new(raise_limit: u32, minimum_bet: u32, db_handler: DbHandler, game_id: Uuid) -> SevenCardStud<I> {
        let deck = Deck::new();
        let dealer_position = 0_usize;
        let current_player_index = 0_usize;
        let players = Vec::new();
        let pot = Pot::new(&Vec::new(), db_handler);
        return SevenCardStud {
            players,
            deck,
            dealer_position,
            current_player_index,
            raise_limit,
            bring_in: minimum_bet,
            input: I::new(),
            pot,
            game_id
        };
    }
}

#[cfg(test)]
mod tests {
    use uuid::Uuid;

    use crate::input::test_input::TestInput;
    use crate::card::{Rank, Suit};

    use super::*;

    #[test]
    fn new() {
        let seven_card_stud = SevenCardStud::<TestInput>::new(1000, 1, DbHandler::new_dummy(), Uuid::now_v7());

        assert_eq!(seven_card_stud.deck.size(), 52);
        assert_eq!(seven_card_stud.dealer_position, 0);
        assert_eq!(seven_card_stud.current_player_index, 0);
        assert_eq!(seven_card_stud.pot.get_call_amount(), 0);
        assert_eq!(seven_card_stud.pot.get_player_ids().len(), 0);
        assert_eq!(seven_card_stud.players.len(), 0);
    }

    #[tokio::test]
    async fn try_play_round_one_player() {
        let mut seven_card_stud = SevenCardStud::<TestInput>::new(1000, 1, DbHandler::new_dummy(), Uuid::now_v7());
<<<<<<< HEAD
        let players = vec![
            Player::new(1000, Uuid::now_v7())
=======
        let mut players = vec![
            Player::new(Uuid::now_v7(), "player".to_string(), 1000)
>>>>>>> d44692ee
        ];

        assert!(seven_card_stud.play_round(players).await.is_err_and(|err| err == "Cannot start a game with less than 2 players"));
    }

    #[test]
    fn increment_dealer_position() {
        let mut seven_card_stud = SevenCardStud::<TestInput>::new(1000, 1, DbHandler::new_dummy(), Uuid::now_v7());
<<<<<<< HEAD
        let players = vec![
            Player::new(1000, Uuid::now_v7()),
            Player::new(1000, Uuid::now_v7())
=======
        let mut players = vec![
            Player::new(Uuid::now_v7(), "player".to_string(), 1000),
            Player::new(Uuid::now_v7(), "player".to_string(), 1000)
>>>>>>> d44692ee
        ];
        seven_card_stud.players = players;
        assert_eq!(seven_card_stud.dealer_position, 0);
        seven_card_stud.increment_dealer_position();
        assert_eq!(seven_card_stud.dealer_position, 1);
        seven_card_stud.increment_dealer_position();
        assert_eq!(seven_card_stud.dealer_position, 0);
        seven_card_stud.players.pop();
        seven_card_stud.increment_dealer_position();
        assert_eq!(seven_card_stud.dealer_position, 0);
    }

    #[test]
    fn increment_player_index() {
        let mut seven_card_stud = SevenCardStud::<TestInput>::new(1000, 1, DbHandler::new_dummy(), Uuid::now_v7());
<<<<<<< HEAD
        let players = vec![
            Player::new(1000, Uuid::now_v7()),
            Player::new(1000, Uuid::now_v7())
=======
        let mut players = vec![
            Player::new(Uuid::now_v7(), "player".to_string(), 1000),
            Player::new(Uuid::now_v7(), "player".to_string(), 1000)
>>>>>>> d44692ee
        ];
        seven_card_stud.players = players;
        assert_eq!(seven_card_stud.current_player_index, 0);
        seven_card_stud.increment_player_index();
        assert_eq!(seven_card_stud.current_player_index, 1);
        seven_card_stud.increment_player_index();
        assert_eq!(seven_card_stud.current_player_index, 0);
        seven_card_stud.players.pop();
        seven_card_stud.increment_player_index();
        assert_eq!(seven_card_stud.current_player_index, 0);
    }

    #[test]
    fn deal_initial_cards() {
        let mut seven_card_stud = SevenCardStud::<TestInput>::new(1000, 1, DbHandler::new_dummy(), Uuid::now_v7());
<<<<<<< HEAD
        let players = vec![
            Player::new(1000, Uuid::now_v7()),
            Player::new(1000, Uuid::now_v7()),
            Player::new(1000, Uuid::now_v7())
=======
        let mut players = vec![
            Player::new(Uuid::now_v7(), "player".to_string(), 1000),
            Player::new(Uuid::now_v7(), "player".to_string(), 1000),
            Player::new(Uuid::now_v7(), "player".to_string(), 1000)
>>>>>>> d44692ee
        ];
        seven_card_stud.players = players;
        seven_card_stud.deal_initial_cards().unwrap();
        let mut cards = Vec::new();
        for mut player in seven_card_stud.players {
            assert_eq!(player.peek_at_cards().len(), 3);
            assert_eq!(player.peek_at_cards().iter().filter(|card| card.is_face_up()).count(), 1);
            assert_eq!(player.peek_at_cards().iter().filter(|card| !card.is_face_up()).count(), 2);
            let temp_cards = player.return_cards();
            // make sure that cards didn't somehow get duplicated, that cards are in fact unique
            for card in temp_cards.iter() {
                assert!(!cards.contains(card));
            }
            cards.extend(temp_cards);
        }
    }

    #[test]
    fn deal_up_cards() {
        let mut seven_card_stud = SevenCardStud::<TestInput>::new(1000, 1, DbHandler::new_dummy(), Uuid::now_v7());
<<<<<<< HEAD
        let players = vec![
            Player::new(1000, Uuid::now_v7()),
            Player::new(1000, Uuid::now_v7()),
            Player::new(1000, Uuid::now_v7())
=======
        let mut players = vec![
            Player::new(Uuid::now_v7(), "player".to_string(), 1000),
            Player::new(Uuid::now_v7(), "player".to_string(), 1000),
            Player::new(Uuid::now_v7(), "player".to_string(), 1000)
>>>>>>> d44692ee
        ];
        seven_card_stud.players = players;
        seven_card_stud.deal_up_cards().unwrap();
        let mut cards = Vec::new();
        for mut player in seven_card_stud.players {
            assert_eq!(player.peek_at_cards().len(), 1);
            assert_eq!(player.peek_at_cards().iter().filter(|card| card.is_face_up()).count(), 1);
            assert_eq!(player.peek_at_cards().iter().filter(|card| !card.is_face_up()).count(), 0);
            let temp_cards = player.return_cards();
            // make sure that cards didn't somehow get duplicated, that cards are in fact unique
            for card in temp_cards.iter() {
                assert!(!cards.contains(card));
            }
            cards.extend(temp_cards);
        }
    }

    #[test]
    fn deal_down_cards() {
        let mut seven_card_stud = SevenCardStud::<TestInput>::new(1000, 1, DbHandler::new_dummy(), Uuid::now_v7());
<<<<<<< HEAD
        let players = vec![
            Player::new(1000, Uuid::now_v7()),
            Player::new(1000, Uuid::now_v7()),
            Player::new(1000, Uuid::now_v7())
=======
        let mut players = vec![
            Player::new(Uuid::now_v7(), "player".to_string(), 1000),
            Player::new(Uuid::now_v7(), "player".to_string(), 1000),
            Player::new(Uuid::now_v7(), "player".to_string(), 1000)
>>>>>>> d44692ee
        ];
        seven_card_stud.players = players;
        seven_card_stud.deal_down_cards().unwrap();
        let mut cards = Vec::new();
        for mut player in seven_card_stud.players {
            assert_eq!(player.peek_at_cards().len(), 1);
            assert_eq!(player.peek_at_cards().iter().filter(|card| card.is_face_up()).count(), 0);
            assert_eq!(player.peek_at_cards().iter().filter(|card| !card.is_face_up()).count(), 1);
            let temp_cards = player.return_cards();
            // make sure that cards didn't somehow get duplicated, that cards are in fact unique
            for card in temp_cards.iter() {
                assert!(!cards.contains(card));
            }
            cards.extend(temp_cards);
        }
    }


    #[test]
    fn deal_initial_cards_up_cards_and_down_cards() {
        let mut seven_card_stud = SevenCardStud::<TestInput>::new(1000, 1, DbHandler::new_dummy(), Uuid::now_v7());
<<<<<<< HEAD
        let players = vec![
            Player::new(1000, Uuid::now_v7()),
            Player::new(1000, Uuid::now_v7()),
            Player::new(1000, Uuid::now_v7())
=======
        let mut players = vec![
            Player::new(Uuid::now_v7(), "player".to_string(), 1000),
            Player::new(Uuid::now_v7(), "player".to_string(), 1000),
            Player::new(Uuid::now_v7(), "player".to_string(), 1000)
>>>>>>> d44692ee
        ];
        seven_card_stud.players = players;
        seven_card_stud.deal_initial_cards().unwrap();
        seven_card_stud.deal_up_cards().unwrap();
        seven_card_stud.deal_up_cards().unwrap();
        seven_card_stud.deal_up_cards().unwrap();
        seven_card_stud.deal_down_cards().unwrap();
        let mut cards = Vec::new();
        for mut player in seven_card_stud.players {
            assert_eq!(player.peek_at_cards().len(), 7);
            assert_eq!(player.peek_at_cards().iter().filter(|card| card.is_face_up()).count(), 4);
            assert_eq!(player.peek_at_cards().iter().filter(|card| !card.is_face_up()).count(), 3);
            let temp_cards = player.return_cards();
            // make sure that cards didn't somehow get duplicated, that cards are in fact unique
            for card in temp_cards.iter() {
                assert!(!cards.contains(card));
            }
            cards.extend(temp_cards);
        }
    }

    #[test]
    fn play_bring_in() {
        let bring_in_amount = 1;
        let mut seven_card_stud = SevenCardStud::<TestInput>::new(1000, bring_in_amount, DbHandler::new_dummy(), Uuid::now_v7());
        let initial_balance = 1000;
<<<<<<< HEAD
        let players = vec![
            Player::new(initial_balance, Uuid::now_v7()),
            Player::new(initial_balance, Uuid::now_v7()),
            Player::new(initial_balance, Uuid::now_v7())
=======
        let mut players = vec![
            Player::new(Uuid::now_v7(), "player".to_string(), initial_balance),
            Player::new(Uuid::now_v7(), "player".to_string(), initial_balance),
            Player::new(Uuid::now_v7(), "player".to_string(), initial_balance)
>>>>>>> d44692ee
        ];
        seven_card_stud.players = players;
        seven_card_stud.deal_initial_cards().unwrap();
        seven_card_stud.play_bring_in();
        assert_eq!(seven_card_stud.pot.get_call_amount() as u32, bring_in_amount);
        assert_eq!(seven_card_stud.players.iter().filter(|player| player.balance() == initial_balance - bring_in_amount as usize).count(), 1);
        assert_eq!(seven_card_stud.players.iter().filter(|player| player.balance() == initial_balance).count(), 2);
    }

    #[test]
    fn play_bring_in_equal_card_rank() {
        let bring_in_amount = 1;
        let mut seven_card_stud = SevenCardStud::<TestInput>::new(1000, bring_in_amount, DbHandler::new_dummy(), Uuid::now_v7());
        let initial_balance = 1000;
        let mut players = vec![
            Player::new(Uuid::now_v7(), "player".to_string(), initial_balance),
            Player::new(Uuid::now_v7(), "player".to_string(), initial_balance),
            Player::new(Uuid::now_v7(), "player".to_string(), initial_balance)
        ];
        seven_card_stud.players = players;

        seven_card_stud.players[0].obtain_card(Card::new(Rank::Two, Suit::Spades, true)); // this is the last player from the dealer
        seven_card_stud.players[1].obtain_card(Card::new(Rank::Two, Suit::Diamonds, true)); // this player pays bring in, as they are closer to the dealer
        seven_card_stud.players[2].obtain_card(Card::new(Rank::Four, Suit::Spades, true));
        assert_eq!(seven_card_stud.dealer_position, 0);
        seven_card_stud.play_bring_in();
        assert_eq!(seven_card_stud.pot.get_call_amount() as u32, bring_in_amount);
        assert_eq!(seven_card_stud.players.get(0).unwrap().balance(), initial_balance);
        assert_eq!(seven_card_stud.players.get(1).unwrap().balance(), initial_balance - bring_in_amount as usize); // bring in
        assert_eq!(seven_card_stud.players.get(2).unwrap().balance(), initial_balance);
    }

    #[test]
    fn play_phase_one_check_only() {
        let bring_in_amount = 1;
        let mut seven_card_stud = SevenCardStud::<TestInput>::new(1000, bring_in_amount, DbHandler::new_dummy(), Uuid::now_v7());
        let initial_balance = 1000;
<<<<<<< HEAD
        let players = vec![
            Player::new(initial_balance, Uuid::now_v7()),
            Player::new(initial_balance, Uuid::now_v7()),
            Player::new(initial_balance, Uuid::now_v7())
=======
        let mut players = vec![
            Player::new(Uuid::now_v7(), "player".to_string(), initial_balance),
            Player::new(Uuid::now_v7(), "player".to_string(), initial_balance),
            Player::new(Uuid::now_v7(), "player".to_string(), initial_balance)
>>>>>>> d44692ee
        ];
        seven_card_stud.players = players;

        seven_card_stud.input.set_player_names(vec!["p1".to_string(), "p2".to_string(), "p3".to_string()]);
        seven_card_stud.input.set_game_variation(crate::game_type::GameType::SevenCardStud);
        seven_card_stud.input.set_action_option_selections(vec![
            ActionOption::Call,
            ActionOption::Call,
            ActionOption::Check,
        ]);
        seven_card_stud.input.set_card_replace_selections(vec![
            // no cards to replace as all actions are checks or calls
        ]);
        seven_card_stud.input.set_raise_amounts(vec![
            // no raises to perform as all actions are checks or calls
        ]);

        // manually deal initial (up) cards so we know which player pays bring in
        seven_card_stud.players[0].obtain_card(Card::new(Rank::Two, Suit::Spades, true)); // this player pays bring in
        seven_card_stud.players[1].obtain_card(Card::new(Rank::Three, Suit::Spades, true)); // phase one starts on this player
        seven_card_stud.players[2].obtain_card(Card::new(Rank::Four, Suit::Spades, true));
        seven_card_stud.play_bring_in();
        seven_card_stud.play_phase_one();

        assert_eq!(seven_card_stud.pot.get_call_amount() as u32, bring_in_amount);
        assert_eq!(seven_card_stud.current_player_index, 1);
        for player in seven_card_stud.players.into_iter() {
            assert_eq!(player.balance(), initial_balance - bring_in_amount as usize);
        }
    }

    #[test]
    fn play_phase_one_with_raises() {
        let bring_in_amount = 1;
        let mut seven_card_stud = SevenCardStud::<TestInput>::new(1000, bring_in_amount, DbHandler::new_dummy(), Uuid::now_v7());
        let initial_balance = 1000;
<<<<<<< HEAD
        let players = vec![
            Player::new(initial_balance, Uuid::now_v7()),
            Player::new(initial_balance, Uuid::now_v7()),
            Player::new(initial_balance, Uuid::now_v7())
=======
        let mut players = vec![
            Player::new(Uuid::now_v7(), "player".to_string(), initial_balance),
            Player::new(Uuid::now_v7(), "player".to_string(), initial_balance),
            Player::new(Uuid::now_v7(), "player".to_string(), initial_balance)
>>>>>>> d44692ee
        ];
        seven_card_stud.players = players;

        seven_card_stud.input.set_player_names(vec!["p1".to_string(), "p2".to_string(), "p3".to_string()]);
        seven_card_stud.input.set_game_variation(crate::game_type::GameType::SevenCardStud);
        seven_card_stud.input.set_action_option_selections(vec![
            ActionOption::Call,
            ActionOption::Call,
            ActionOption::Raise,
            ActionOption::Call,
            ActionOption::Raise,
            ActionOption::Call,
            ActionOption::Call
        ]);
        seven_card_stud.input.set_card_replace_selections(vec![
            // no cards to replace as all actions are checks or calls
        ]);
        seven_card_stud.input.set_raise_amounts(vec![
            100 - bring_in_amount,
            100
        ]);

        // manually deal initial (up) cards so we know which player pays bring in
        seven_card_stud.players[0].obtain_card(Card::new(Rank::Two, Suit::Spades, true)); // this player pays bring in
        seven_card_stud.players[1].obtain_card(Card::new(Rank::Three, Suit::Spades, true)); // phase one starts on this player
        seven_card_stud.players[2].obtain_card(Card::new(Rank::Four, Suit::Spades, true));
        seven_card_stud.play_bring_in();
        seven_card_stud.play_phase_one();

        assert_eq!(seven_card_stud.pot.get_call_amount() as u32, 200);
        assert_eq!(seven_card_stud.current_player_index, 2);
        for player in seven_card_stud.players.into_iter() {
            assert_eq!(player.balance(), initial_balance - 200);
        }
    }

    #[test]
    fn play_phase_one_with_folds() {
        let bring_in_amount = 1;
        let mut seven_card_stud = SevenCardStud::<TestInput>::new(1000, bring_in_amount, DbHandler::new_dummy(), Uuid::now_v7());
        let initial_balance = 1000;
<<<<<<< HEAD
        let players = vec![
            Player::new(initial_balance, Uuid::now_v7()),
            Player::new(initial_balance, Uuid::now_v7()),
            Player::new(initial_balance, Uuid::now_v7())
=======
        let mut players = vec![
            Player::new(Uuid::now_v7(), "player".to_string(), initial_balance),
            Player::new(Uuid::now_v7(), "player".to_string(), initial_balance),
            Player::new(Uuid::now_v7(), "player".to_string(), initial_balance)
>>>>>>> d44692ee
        ];
        seven_card_stud.players = players;

        seven_card_stud.input.set_player_names(vec!["p1".to_string(), "p2".to_string(), "p3".to_string()]);
        seven_card_stud.input.set_game_variation(crate::game_type::GameType::SevenCardStud);
        seven_card_stud.input.set_action_option_selections(vec![
            ActionOption::Fold, // player 1 folds
            ActionOption::Call,
            ActionOption::Raise,
            ActionOption::Raise,
            ActionOption::Fold // player 0 folds, only player 2 remains
        ]);
        seven_card_stud.input.set_card_replace_selections(vec![
            // no cards to replace as all actions are checks or calls
        ]);
        seven_card_stud.input.set_raise_amounts(vec![
            100 - bring_in_amount,
            100
        ]);

        // manually deal initial (up) cards so we know which player pays bring in
        seven_card_stud.players[0].obtain_card(Card::new(Rank::Two, Suit::Spades, true)); // this player pays bring in
        seven_card_stud.players[1].obtain_card(Card::new(Rank::Three, Suit::Spades, true)); // phase one starts on this player
        seven_card_stud.players[2].obtain_card(Card::new(Rank::Four, Suit::Spades, true));
        seven_card_stud.play_bring_in();
        seven_card_stud.play_phase_one();

        assert_eq!(seven_card_stud.pot.get_call_amount() as u32, 200);
        assert_eq!(seven_card_stud.players.get(0).unwrap().balance(), initial_balance-100); // bring in, raise to 100, then fold
        assert_eq!(seven_card_stud.players.get(1).unwrap().balance(), initial_balance); // immediately fold
        assert_eq!(seven_card_stud.players.get(2).unwrap().balance(), initial_balance-200); // call, raise to 200, then fold
    }

    #[test]
    fn play_all_folds_auto_win() {
        let bring_in_amount = 1;
        let mut seven_card_stud = SevenCardStud::<TestInput>::new(1000, bring_in_amount, DbHandler::new_dummy(), Uuid::now_v7());
        let initial_balance = 1000;
<<<<<<< HEAD
        let players = vec![
            Player::new(initial_balance, Uuid::now_v7()),
            Player::new(initial_balance, Uuid::now_v7()),
            Player::new(initial_balance, Uuid::now_v7())
=======
        let mut players = vec![
            Player::new(Uuid::now_v7(), "player".to_string(), initial_balance),
            Player::new(Uuid::now_v7(), "player".to_string(), initial_balance),
            Player::new(Uuid::now_v7(), "player".to_string(), initial_balance)
>>>>>>> d44692ee
        ];
        seven_card_stud.players = players;

        seven_card_stud.input.set_player_names(vec!["p1".to_string(), "p2".to_string(), "p3".to_string()]);
        seven_card_stud.input.set_game_variation(crate::game_type::GameType::SevenCardStud);
        seven_card_stud.input.set_action_option_selections(vec![
            ActionOption::Fold,
            ActionOption::Fold,
            ActionOption::Raise // this should not be allowed to happen as this player (0) should automatically win
        ]);
        seven_card_stud.input.set_card_replace_selections(vec![
            // no cards to replace as all actions are checks or calls
        ]);
        seven_card_stud.input.set_raise_amounts(vec![
            100 - bring_in_amount,
        ]);

        // manually deal initial (up) cards so we know which player pays bring in
        seven_card_stud.players[0].obtain_card(Card::new(Rank::Two, Suit::Spades, true)); // this player pays bring in
        seven_card_stud.players[1].obtain_card(Card::new(Rank::Three, Suit::Spades, true)); // phase one starts on this player
        seven_card_stud.players[2].obtain_card(Card::new(Rank::Four, Suit::Spades, true));
        seven_card_stud.play_bring_in();
        seven_card_stud.play_phase_one();

        assert_eq!(seven_card_stud.pot.get_call_amount() as u32, bring_in_amount);
        assert_eq!(seven_card_stud.players.get(0).unwrap().balance(), initial_balance - bring_in_amount as usize); // pays bring in, should not have the opportunity to raise
        assert_eq!(seven_card_stud.players.get(1).unwrap().balance(), initial_balance); // immediately fold
        assert_eq!(seven_card_stud.players.get(2).unwrap().balance(), initial_balance); // immediately fold
    }

    #[test]
    fn play_full_round_all_checks_and_calls() {
        let bring_in_amount = 1;
        let mut seven_card_stud = SevenCardStud::<TestInput>::new(1000, bring_in_amount, DbHandler::new_dummy(), Uuid::now_v7());
        let initial_balance = 1000;
<<<<<<< HEAD
        let players = vec![
            Player::new(initial_balance, Uuid::now_v7()),
            Player::new(initial_balance, Uuid::now_v7()),
            Player::new(initial_balance, Uuid::now_v7())
=======
        let mut players = vec![
            Player::new(Uuid::now_v7(), "player".to_string(), initial_balance),
            Player::new(Uuid::now_v7(), "player".to_string(), initial_balance),
            Player::new(Uuid::now_v7(), "player".to_string(), initial_balance)
>>>>>>> d44692ee
        ];
        seven_card_stud.players = players;

        seven_card_stud.input.set_player_names(vec!["p1".to_string(), "p2".to_string(), "p3".to_string()]);
        seven_card_stud.input.set_game_variation(crate::game_type::GameType::SevenCardStud);
        seven_card_stud.input.set_action_option_selections(vec![
            ActionOption::Call, // phase 1
            ActionOption::Call,
            ActionOption::Check,
            ActionOption::Check, // phase 2
            ActionOption::Check,
            ActionOption::Check,
            ActionOption::Check, // phase 3
            ActionOption::Check,
            ActionOption::Check,
            ActionOption::Check, // phase 4
            ActionOption::Check,
            ActionOption::Check,
            ActionOption::Check, // phase 5
            ActionOption::Check,
            ActionOption::Check
        ]);
        seven_card_stud.input.set_card_replace_selections(vec![
            // no cards to replace as all actions are checks or calls
        ]);
        seven_card_stud.input.set_raise_amounts(vec![
            // no raises as all actions are checks or calls
        ]);

        // manually deal initial (up) cards so we know which player pays bring in
        seven_card_stud.deal_initial_cards().unwrap();
        seven_card_stud.play_bring_in();
        seven_card_stud.play_phase_one();
        seven_card_stud.deal_up_cards().unwrap();
        seven_card_stud.play_phase_two();
        seven_card_stud.deal_up_cards().unwrap();
        seven_card_stud.play_phase_three();
        seven_card_stud.deal_up_cards().unwrap();
        seven_card_stud.play_phase_four();
        seven_card_stud.deal_down_cards().unwrap();
        seven_card_stud.play_phase_five();
        assert_eq!(seven_card_stud.pot.get_call_amount() as u32, bring_in_amount);
        assert_eq!(seven_card_stud.players.get(0).unwrap().balance(), initial_balance - bring_in_amount as usize);
        assert_eq!(seven_card_stud.players.get(1).unwrap().balance(), initial_balance - bring_in_amount as usize);
        assert_eq!(seven_card_stud.players.get(2).unwrap().balance(), initial_balance - bring_in_amount as usize);
        seven_card_stud.showdown();
    }
}<|MERGE_RESOLUTION|>--- conflicted
+++ resolved
@@ -443,13 +443,8 @@
     #[tokio::test]
     async fn try_play_round_one_player() {
         let mut seven_card_stud = SevenCardStud::<TestInput>::new(1000, 1, DbHandler::new_dummy(), Uuid::now_v7());
-<<<<<<< HEAD
-        let players = vec![
-            Player::new(1000, Uuid::now_v7())
-=======
-        let mut players = vec![
+        let players = vec![
             Player::new(Uuid::now_v7(), "player".to_string(), 1000)
->>>>>>> d44692ee
         ];
 
         assert!(seven_card_stud.play_round(players).await.is_err_and(|err| err == "Cannot start a game with less than 2 players"));
@@ -458,15 +453,9 @@
     #[test]
     fn increment_dealer_position() {
         let mut seven_card_stud = SevenCardStud::<TestInput>::new(1000, 1, DbHandler::new_dummy(), Uuid::now_v7());
-<<<<<<< HEAD
-        let players = vec![
-            Player::new(1000, Uuid::now_v7()),
-            Player::new(1000, Uuid::now_v7())
-=======
-        let mut players = vec![
+        let players = vec![
             Player::new(Uuid::now_v7(), "player".to_string(), 1000),
             Player::new(Uuid::now_v7(), "player".to_string(), 1000)
->>>>>>> d44692ee
         ];
         seven_card_stud.players = players;
         assert_eq!(seven_card_stud.dealer_position, 0);
@@ -482,15 +471,9 @@
     #[test]
     fn increment_player_index() {
         let mut seven_card_stud = SevenCardStud::<TestInput>::new(1000, 1, DbHandler::new_dummy(), Uuid::now_v7());
-<<<<<<< HEAD
-        let players = vec![
-            Player::new(1000, Uuid::now_v7()),
-            Player::new(1000, Uuid::now_v7())
-=======
-        let mut players = vec![
+        let players = vec![
             Player::new(Uuid::now_v7(), "player".to_string(), 1000),
             Player::new(Uuid::now_v7(), "player".to_string(), 1000)
->>>>>>> d44692ee
         ];
         seven_card_stud.players = players;
         assert_eq!(seven_card_stud.current_player_index, 0);
@@ -506,17 +489,10 @@
     #[test]
     fn deal_initial_cards() {
         let mut seven_card_stud = SevenCardStud::<TestInput>::new(1000, 1, DbHandler::new_dummy(), Uuid::now_v7());
-<<<<<<< HEAD
-        let players = vec![
-            Player::new(1000, Uuid::now_v7()),
-            Player::new(1000, Uuid::now_v7()),
-            Player::new(1000, Uuid::now_v7())
-=======
-        let mut players = vec![
+        let players = vec![
             Player::new(Uuid::now_v7(), "player".to_string(), 1000),
             Player::new(Uuid::now_v7(), "player".to_string(), 1000),
             Player::new(Uuid::now_v7(), "player".to_string(), 1000)
->>>>>>> d44692ee
         ];
         seven_card_stud.players = players;
         seven_card_stud.deal_initial_cards().unwrap();
@@ -537,17 +513,10 @@
     #[test]
     fn deal_up_cards() {
         let mut seven_card_stud = SevenCardStud::<TestInput>::new(1000, 1, DbHandler::new_dummy(), Uuid::now_v7());
-<<<<<<< HEAD
-        let players = vec![
-            Player::new(1000, Uuid::now_v7()),
-            Player::new(1000, Uuid::now_v7()),
-            Player::new(1000, Uuid::now_v7())
-=======
-        let mut players = vec![
+        let players = vec![
             Player::new(Uuid::now_v7(), "player".to_string(), 1000),
             Player::new(Uuid::now_v7(), "player".to_string(), 1000),
             Player::new(Uuid::now_v7(), "player".to_string(), 1000)
->>>>>>> d44692ee
         ];
         seven_card_stud.players = players;
         seven_card_stud.deal_up_cards().unwrap();
@@ -568,17 +537,10 @@
     #[test]
     fn deal_down_cards() {
         let mut seven_card_stud = SevenCardStud::<TestInput>::new(1000, 1, DbHandler::new_dummy(), Uuid::now_v7());
-<<<<<<< HEAD
-        let players = vec![
-            Player::new(1000, Uuid::now_v7()),
-            Player::new(1000, Uuid::now_v7()),
-            Player::new(1000, Uuid::now_v7())
-=======
-        let mut players = vec![
+        let players = vec![
             Player::new(Uuid::now_v7(), "player".to_string(), 1000),
             Player::new(Uuid::now_v7(), "player".to_string(), 1000),
             Player::new(Uuid::now_v7(), "player".to_string(), 1000)
->>>>>>> d44692ee
         ];
         seven_card_stud.players = players;
         seven_card_stud.deal_down_cards().unwrap();
@@ -600,17 +562,10 @@
     #[test]
     fn deal_initial_cards_up_cards_and_down_cards() {
         let mut seven_card_stud = SevenCardStud::<TestInput>::new(1000, 1, DbHandler::new_dummy(), Uuid::now_v7());
-<<<<<<< HEAD
-        let players = vec![
-            Player::new(1000, Uuid::now_v7()),
-            Player::new(1000, Uuid::now_v7()),
-            Player::new(1000, Uuid::now_v7())
-=======
-        let mut players = vec![
+        let players = vec![
             Player::new(Uuid::now_v7(), "player".to_string(), 1000),
             Player::new(Uuid::now_v7(), "player".to_string(), 1000),
             Player::new(Uuid::now_v7(), "player".to_string(), 1000)
->>>>>>> d44692ee
         ];
         seven_card_stud.players = players;
         seven_card_stud.deal_initial_cards().unwrap();
@@ -637,17 +592,10 @@
         let bring_in_amount = 1;
         let mut seven_card_stud = SevenCardStud::<TestInput>::new(1000, bring_in_amount, DbHandler::new_dummy(), Uuid::now_v7());
         let initial_balance = 1000;
-<<<<<<< HEAD
-        let players = vec![
-            Player::new(initial_balance, Uuid::now_v7()),
-            Player::new(initial_balance, Uuid::now_v7()),
-            Player::new(initial_balance, Uuid::now_v7())
-=======
-        let mut players = vec![
+        let players = vec![
             Player::new(Uuid::now_v7(), "player".to_string(), initial_balance),
             Player::new(Uuid::now_v7(), "player".to_string(), initial_balance),
             Player::new(Uuid::now_v7(), "player".to_string(), initial_balance)
->>>>>>> d44692ee
         ];
         seven_card_stud.players = players;
         seven_card_stud.deal_initial_cards().unwrap();
@@ -685,17 +633,10 @@
         let bring_in_amount = 1;
         let mut seven_card_stud = SevenCardStud::<TestInput>::new(1000, bring_in_amount, DbHandler::new_dummy(), Uuid::now_v7());
         let initial_balance = 1000;
-<<<<<<< HEAD
-        let players = vec![
-            Player::new(initial_balance, Uuid::now_v7()),
-            Player::new(initial_balance, Uuid::now_v7()),
-            Player::new(initial_balance, Uuid::now_v7())
-=======
-        let mut players = vec![
+        let players = vec![
             Player::new(Uuid::now_v7(), "player".to_string(), initial_balance),
             Player::new(Uuid::now_v7(), "player".to_string(), initial_balance),
             Player::new(Uuid::now_v7(), "player".to_string(), initial_balance)
->>>>>>> d44692ee
         ];
         seven_card_stud.players = players;
 
@@ -732,17 +673,10 @@
         let bring_in_amount = 1;
         let mut seven_card_stud = SevenCardStud::<TestInput>::new(1000, bring_in_amount, DbHandler::new_dummy(), Uuid::now_v7());
         let initial_balance = 1000;
-<<<<<<< HEAD
-        let players = vec![
-            Player::new(initial_balance, Uuid::now_v7()),
-            Player::new(initial_balance, Uuid::now_v7()),
-            Player::new(initial_balance, Uuid::now_v7())
-=======
-        let mut players = vec![
+        let players = vec![
             Player::new(Uuid::now_v7(), "player".to_string(), initial_balance),
             Player::new(Uuid::now_v7(), "player".to_string(), initial_balance),
             Player::new(Uuid::now_v7(), "player".to_string(), initial_balance)
->>>>>>> d44692ee
         ];
         seven_card_stud.players = players;
 
@@ -784,17 +718,10 @@
         let bring_in_amount = 1;
         let mut seven_card_stud = SevenCardStud::<TestInput>::new(1000, bring_in_amount, DbHandler::new_dummy(), Uuid::now_v7());
         let initial_balance = 1000;
-<<<<<<< HEAD
-        let players = vec![
-            Player::new(initial_balance, Uuid::now_v7()),
-            Player::new(initial_balance, Uuid::now_v7()),
-            Player::new(initial_balance, Uuid::now_v7())
-=======
-        let mut players = vec![
+        let players = vec![
             Player::new(Uuid::now_v7(), "player".to_string(), initial_balance),
             Player::new(Uuid::now_v7(), "player".to_string(), initial_balance),
             Player::new(Uuid::now_v7(), "player".to_string(), initial_balance)
->>>>>>> d44692ee
         ];
         seven_card_stud.players = players;
 
@@ -833,17 +760,10 @@
         let bring_in_amount = 1;
         let mut seven_card_stud = SevenCardStud::<TestInput>::new(1000, bring_in_amount, DbHandler::new_dummy(), Uuid::now_v7());
         let initial_balance = 1000;
-<<<<<<< HEAD
-        let players = vec![
-            Player::new(initial_balance, Uuid::now_v7()),
-            Player::new(initial_balance, Uuid::now_v7()),
-            Player::new(initial_balance, Uuid::now_v7())
-=======
-        let mut players = vec![
+        let players = vec![
             Player::new(Uuid::now_v7(), "player".to_string(), initial_balance),
             Player::new(Uuid::now_v7(), "player".to_string(), initial_balance),
             Player::new(Uuid::now_v7(), "player".to_string(), initial_balance)
->>>>>>> d44692ee
         ];
         seven_card_stud.players = players;
 
@@ -879,17 +799,10 @@
         let bring_in_amount = 1;
         let mut seven_card_stud = SevenCardStud::<TestInput>::new(1000, bring_in_amount, DbHandler::new_dummy(), Uuid::now_v7());
         let initial_balance = 1000;
-<<<<<<< HEAD
-        let players = vec![
-            Player::new(initial_balance, Uuid::now_v7()),
-            Player::new(initial_balance, Uuid::now_v7()),
-            Player::new(initial_balance, Uuid::now_v7())
-=======
-        let mut players = vec![
+        let players = vec![
             Player::new(Uuid::now_v7(), "player".to_string(), initial_balance),
             Player::new(Uuid::now_v7(), "player".to_string(), initial_balance),
             Player::new(Uuid::now_v7(), "player".to_string(), initial_balance)
->>>>>>> d44692ee
         ];
         seven_card_stud.players = players;
 
