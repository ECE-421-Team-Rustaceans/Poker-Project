--- conflicted
+++ resolved
@@ -6,108 +6,18 @@
 
 /// trait for input handling
 pub trait Input {
-<<<<<<< HEAD
-    /// input handling for players
-    fn input_player() -> Vec<String> {
-        // TODO: implement error checking for out of bounds entries
-        println!("enter number of players (2-10):");
-        let mut input = String::new();
-        io::stdin()
-            .read_line(&mut input)
-            .expect("failed to read line");
-        let num_players: usize = input
-            .trim()
-            .parse()
-            .expect("not an integer");
-
-        println!("\nenter names in playing order:");
-
-        let mut players: Vec<String> = Vec::new();
-
-        for i in 1..=num_players {
-            let mut input = String::new();
-            println!("enter name for player {}: ", i);
-            io::stdin()
-                .read_line(&mut input)
-                .expect("failed to read line");
-            let name = input
-                .trim()
-                .to_string();
-            players.push(name);
-        }
-
-        println!("\nplayers:");
-        for (index, player) in players.iter().enumerate() {
-            println!("player {}: {}", index + 1, player);
-        }
-=======
     /// input handling for players, 
     /// returns a list of gamer names
     fn input_player() -> Vec<String>;
->>>>>>> 57e93623
 
     /// for user input to pick which poker variation to play. 
     /// will return a usize from 1-3, which correspond to different poker variations
     fn input_variation() -> usize;
 
-<<<<<<< HEAD
-    fn input_game() {
-        println!("\nselect a game:\n1 - five card draw\n2 - seven card draw\n3 - kansas city lowball");
-        let mut input = String::new();
-        io::stdin()
-            .read_line(&mut input)
-            .expect("failed to read line");
-        let game: u32 = input
-            .trim()
-            .parse()
-            .expect("not an integer");
-        
-        // convert integer game option to game to send to game, or have game handle it
-        // something like Game::play_game(players, game)
-    }
-
-    /// list of avaialble actions to action option
-    fn input_action_options(possible_actions: Vec<ActionOption>) -> ActionOption {
-        println!("\nselect an action:");
-        for (i, action) in possible_actions.iter().enumerate() {
-            println!("{} - {:#?}", i, action);
-        }
-        let mut input = String::new();
-        io::stdin()
-            .read_line(&mut input)
-            .expect("failed to read line");
-        let action_index: usize = input
-            .trim()
-            .parse()
-            .expect("not an integer");
-
-        possible_actions[action_index]
-    }
-
-    /// action option to action with the number
-    fn input_action_option(action_option: ActionOption) -> u32 {
-        println!("\n enter amount: ");
-        let mut input = String::new();
-        io::stdin()
-            .read_line(&mut input)
-            .expect("failed to read line");
-        let amount: u32 = input
-            .trim()
-            .parse()
-            .expect("not an integer");
-
-        // for now, this will just return some number for 
-        // corresponding action of action option since conversion 
-        // from action <-> action option isn't implemented yet
-
-        amount
-    }
-=======
     /// input a list of available actions for the user to choose from
     /// and output a action option that the user has chosen
     fn input_action_options(possible_actions: Vec<ActionOption>) -> ActionOption;
 
     /// action option to action with the number
     fn input_action_option(action_option: ActionOption, limit: u32) -> u32;
->>>>>>> 57e93623
 }