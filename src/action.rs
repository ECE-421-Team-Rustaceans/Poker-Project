use serde::{ Deserialize, Serialize };

/// Player Action enum
/// 
/// This contains action types that players can do throuhgout a game.
/// Money related actions like Ante, Bet, etc. have values which should
/// be the money they stake IN TOTAL.
/// 
/// e.g. 
/// In a two player game (P1 and P2), if they both pay the ante of $2,
/// then if P1 bets $5, then the corresponding action is Bet(5).
///
/// If P2 were to raise by $5 (i.e. raise $10) then the corresponding action
/// is Raise(10).
/// 
/// Finally, if P1 has a balance of $1000 and they go all-in, then the corresponding
/// action should be AllIn(1000).
/// 
/// Win and Lose actions are for book keeping and will be added onto the pot history
/// after dividing the winnings for a particular round as turns in a separte phase.
<<<<<<< HEAD
#[derive(Serialize, Deserialize, Debug)]
=======
#[derive(Clone, Debug)]
>>>>>>> f2e1dc48
pub enum Action {
    Ante(usize),
    Call,
    Bet(usize),
    Raise(usize),
    Check,
    AllIn(usize),
    Fold,
    Replace(usize),
    Win(usize),
    Lose(usize),
}

impl PartialEq for Action {
    fn eq(&self, other: &Self) -> bool {
        match (self, other) {
            (Self::Ante(l0), Self::Ante(r0)) => l0 == r0,
            (Self::Bet(l0), Self::Bet(r0)) => l0 == r0,
            (Self::Raise(l0), Self::Raise(r0)) => l0 == r0,
            (Self::AllIn(l0), Self::AllIn(r0)) => l0 == r0,
            (Self::Replace(l0), Self::Replace(r0)) => l0 == r0,
            (Self::Win(l0), Self::Win(r0)) => l0 == r0,
            (Self::Lose(l0), Self::Lose(r0)) => l0 == r0,
            _ => core::mem::discriminant(self) == core::mem::discriminant(other),
        }
    }
}<|MERGE_RESOLUTION|>--- conflicted
+++ resolved
@@ -18,11 +18,7 @@
 /// 
 /// Win and Lose actions are for book keeping and will be added onto the pot history
 /// after dividing the winnings for a particular round as turns in a separte phase.
-<<<<<<< HEAD
-#[derive(Serialize, Deserialize, Debug)]
-=======
-#[derive(Clone, Debug)]
->>>>>>> f2e1dc48
+#[derive(Serialize, Deserialize, Debug, Clone)]
 pub enum Action {
     Ante(usize),
     Call,
